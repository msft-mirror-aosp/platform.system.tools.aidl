/*
 * Copyright (C) 2019, The Android Open Source Project
 *
 * Licensed under the Apache License, Version 2.0 (the "License");
 * you may not use this file except in compliance with the License.
 * You may obtain a copy of the License at
 *
 *     http://www.apache.org/licenses/LICENSE-2.0
 *
 * Unless required by applicable law or agreed to in writing, software
 * distributed under the License is distributed on an "AS IS" BASIS,
 * WITHOUT WARRANTIES OR CONDITIONS OF ANY KIND, either express or implied.
 * See the License for the specific language governing permissions and
 * limitations under the License.
 */

#include "aidl_language.h"
#include "aidl_typenames.h"
#include "logging.h"

#include <stdlib.h>
#include <algorithm>
#include <iostream>
#include <limits>
#include <memory>

#include <android-base/parsedouble.h>
#include <android-base/parseint.h>
#include <android-base/strings.h>

using android::base::ConsumeSuffix;
using android::base::EndsWith;
using android::base::Join;
using android::base::StartsWith;
using std::string;
using std::unique_ptr;
using std::vector;

template <typename T>
constexpr int CLZ(T x) {
  // __builtin_clz(0) is undefined
  if (x == 0) return sizeof(T) * 8;
  return (sizeof(T) == sizeof(uint64_t)) ? __builtin_clzl(x) : __builtin_clz(x);
}

template <typename T>
class OverflowGuard {
 public:
  OverflowGuard(T value) : mValue(value) {}
  bool Overflowed() const { return mOverflowed; }

  T operator+() { return +mValue; }
  T operator-() {
    if (isMin()) {
      mOverflowed = true;
      return 0;
    }
    return -mValue;
  }
  T operator!() { return !mValue; }
  T operator~() { return ~mValue; }

  T operator+(T o) {
    T out;
    mOverflowed = __builtin_add_overflow(mValue, o, &out);
    return out;
  }
  T operator-(T o) {
    T out;
    mOverflowed = __builtin_sub_overflow(mValue, o, &out);
    return out;
  }
  T operator*(T o) {
    T out;
#ifdef _WIN32
    // ___mulodi4 not on windows https://bugs.llvm.org/show_bug.cgi?id=46669
    // we should still get an error here from ubsan, but the nice error
    // is needed on linux for aidl_parser_fuzzer, where we are more
    // concerned about overflows elsewhere in the compiler in addition to
    // those in interfaces.
    out = mValue * o;
#else
    mOverflowed = __builtin_mul_overflow(mValue, o, &out);
#endif
    return out;
  }
  T operator/(T o) {
    if (o == 0 || (isMin() && o == -1)) {
      mOverflowed = true;
      return 0;
    }
    return mValue / o;
  }
  T operator%(T o) {
    if (o == 0 || (isMin() && o == -1)) {
      mOverflowed = true;
      return 0;
    }
    return mValue % o;
  }
  T operator|(T o) { return mValue | o; }
  T operator^(T o) { return mValue ^ o; }
  T operator&(T o) { return mValue & o; }
  T operator<(T o) { return mValue < o; }
  T operator>(T o) { return mValue > o; }
  T operator<=(T o) { return mValue <= o; }
  T operator>=(T o) { return mValue >= o; }
  T operator==(T o) { return mValue == o; }
  T operator!=(T o) { return mValue != o; }
  T operator>>(T o) {
    if (o < 0 || o >= static_cast<T>(sizeof(T) * 8) || mValue < 0) {
      mOverflowed = true;
      return 0;
    }
    return mValue >> o;
  }
  T operator<<(T o) {
    if (o < 0 || mValue < 0 || o > CLZ(mValue) || o >= static_cast<T>(sizeof(T) * 8)) {
      mOverflowed = true;
      return 0;
    }
    return mValue << o;
  }
  T operator||(T o) { return mValue || o; }
  T operator&&(T o) { return mValue && o; }

 private:
  bool isMin() { return mValue == std::numeric_limits<T>::min(); }

  T mValue;
  bool mOverflowed = false;
};

template <typename T>
bool processGuard(const OverflowGuard<T>& guard, const AidlConstantValue& context) {
  if (guard.Overflowed()) {
    AIDL_ERROR(context) << "Constant expression computation overflows.";
    return false;
  }
  return true;
}

// TODO: factor out all these macros
#define SHOULD_NOT_REACH() AIDL_FATAL(AIDL_LOCATION_HERE) << "Should not reach."
#define OPEQ(__y__) (string(op_) == string(__y__))
#define COMPUTE_UNARY(T, __op__)         \
  if (op == string(#__op__)) {           \
    OverflowGuard<T> guard(val);         \
    *out = __op__ guard;                 \
    return processGuard(guard, context); \
  }
#define COMPUTE_BINARY(T, __op__)        \
  if (op == string(#__op__)) {           \
    OverflowGuard<T> guard(lval);        \
    *out = guard __op__ rval;            \
    return processGuard(guard, context); \
  }
#define OP_IS_BIN_ARITHMETIC (OPEQ("+") || OPEQ("-") || OPEQ("*") || OPEQ("/") || OPEQ("%"))
#define OP_IS_BIN_BITFLIP (OPEQ("|") || OPEQ("^") || OPEQ("&"))
#define OP_IS_BIN_COMP \
  (OPEQ("<") || OPEQ(">") || OPEQ("<=") || OPEQ(">=") || OPEQ("==") || OPEQ("!="))
#define OP_IS_BIN_SHIFT (OPEQ(">>") || OPEQ("<<"))
#define OP_IS_BIN_LOGICAL (OPEQ("||") || OPEQ("&&"))

// NOLINT to suppress missing parentheses warnings about __def__.
#define SWITCH_KIND(__cond__, __action__, __def__) \
  switch (__cond__) {                              \
    case Type::BOOLEAN:                            \
      __action__(bool);                            \
    case Type::INT8:                               \
      __action__(int8_t);                          \
    case Type::INT32:                              \
      __action__(int32_t);                         \
    case Type::INT64:                              \
      __action__(int64_t);                         \
    default:                                       \
      __def__; /* NOLINT */                        \
  }

template <class T>
bool handleUnary(const AidlConstantValue& context, const string& op, T val, int64_t* out) {
  COMPUTE_UNARY(T, +)
  COMPUTE_UNARY(T, -)
  COMPUTE_UNARY(T, !)
  COMPUTE_UNARY(T, ~)
  AIDL_FATAL(context) << "Could not handleUnary for " << op << " " << val;
  return false;
}
template <>
bool handleUnary<bool>(const AidlConstantValue& context, const string& op, bool val, int64_t* out) {
  COMPUTE_UNARY(bool, +)
  COMPUTE_UNARY(bool, -)
  COMPUTE_UNARY(bool, !)

  if (op == "~") {
    AIDL_ERROR(context) << "Bitwise negation of a boolean expression is always true.";
    return false;
  }
  AIDL_FATAL(context) << "Could not handleUnary for " << op << " " << val;
  return false;
}

template <class T>
bool handleBinaryCommon(const AidlConstantValue& context, T lval, const string& op, T rval,
                        int64_t* out) {
  COMPUTE_BINARY(T, +)
  COMPUTE_BINARY(T, -)
  COMPUTE_BINARY(T, *)
  COMPUTE_BINARY(T, /)
  COMPUTE_BINARY(T, %)
  COMPUTE_BINARY(T, |)
  COMPUTE_BINARY(T, ^)
  COMPUTE_BINARY(T, &)
  // comparison operators: return 0 or 1 by nature.
  COMPUTE_BINARY(T, ==)
  COMPUTE_BINARY(T, !=)
  COMPUTE_BINARY(T, <)
  COMPUTE_BINARY(T, >)
  COMPUTE_BINARY(T, <=)
  COMPUTE_BINARY(T, >=)

  AIDL_FATAL(context) << "Could not handleBinaryCommon for " << lval << " " << op << " " << rval;
  return false;
}

template <class T>
bool handleShift(const AidlConstantValue& context, T lval, const string& op, T rval, int64_t* out) {
  // just cast rval to int64_t and it should fit.
  COMPUTE_BINARY(T, >>)
  COMPUTE_BINARY(T, <<)

  AIDL_FATAL(context) << "Could not handleShift for " << lval << " " << op << " " << rval;
  return false;
}

bool handleLogical(const AidlConstantValue& context, bool lval, const string& op, bool rval,
                   int64_t* out) {
  COMPUTE_BINARY(bool, ||);
  COMPUTE_BINARY(bool, &&);

  AIDL_FATAL(context) << "Could not handleLogical for " << lval << " " << op << " " << rval;
  return false;
}

bool ParseFloating(std::string_view sv, double* parsed) {
  // float literal should be parsed successfully.
  android::base::ConsumeSuffix(&sv, "f");
  return android::base::ParseDouble(std::string(sv).data(), parsed);
}

bool ParseFloating(std::string_view sv, float* parsed) {
  // we only care about float literal (with suffix "f").
  if (!android::base::ConsumeSuffix(&sv, "f")) {
    return false;
  }
  return android::base::ParseFloat(std::string(sv).data(), parsed);
}

bool AidlUnaryConstExpression::IsCompatibleType(Type type, const string& op) {
  // Verify the unary type here
  switch (type) {
    case Type::BOOLEAN:  // fall-through
    case Type::INT8:     // fall-through
    case Type::INT32:    // fall-through
    case Type::INT64:
      return true;
    case Type::FLOATING:
      return (op == "+" || op == "-");
    default:
      return false;
  }
}

bool AidlBinaryConstExpression::AreCompatibleTypes(Type t1, Type t2) {
  switch (t1) {
    case Type::ARRAY:
      if (t2 == Type::ARRAY) {
        return true;
      }
      break;
    case Type::STRING:
      if (t2 == Type::STRING) {
        return true;
      }
      break;
    case Type::BOOLEAN:  // fall-through
    case Type::INT8:     // fall-through
    case Type::INT32:    // fall-through
    case Type::INT64:
      switch (t2) {
        case Type::BOOLEAN:  // fall-through
        case Type::INT8:     // fall-through
        case Type::INT32:    // fall-through
        case Type::INT64:
          return true;
          break;
        default:
          break;
      }
      break;
    default:
      break;
  }

  return false;
}

// Returns the promoted kind for both operands
AidlConstantValue::Type AidlBinaryConstExpression::UsualArithmeticConversion(Type left,
                                                                             Type right) {
  // These are handled as special cases
  AIDL_FATAL_IF(left == Type::STRING || right == Type::STRING, AIDL_LOCATION_HERE);
  AIDL_FATAL_IF(left == Type::FLOATING || right == Type::FLOATING, AIDL_LOCATION_HERE);

  // Kinds in concern: bool, (u)int[8|32|64]
  if (left == right) return left;  // easy case
  if (left == Type::BOOLEAN) return right;
  if (right == Type::BOOLEAN) return left;

  return left < right ? right : left;
}

// Returns the promoted integral type where INT32 is the smallest type
AidlConstantValue::Type AidlBinaryConstExpression::IntegralPromotion(Type in) {
  return (Type::INT32 < in) ? in : Type::INT32;
}

AidlConstantValue* AidlConstantValue::Default(const AidlTypeSpecifier& specifier) {
  AidlLocation location = specifier.GetLocation();

  // allocation of int[0] is a bit wasteful in Java
  if (specifier.IsArray()) {
    return nullptr;
  }

  const std::string name = specifier.GetName();
  if (name == "boolean") {
    return Boolean(location, false);
  }
  if (name == "char") {
    return Character(location, "'\\0'");  // literal to be used in backends
  }
  if (name == "byte" || name == "int" || name == "long") {
    return Integral(location, "0");
  }
  if (name == "float") {
    return Floating(location, "0.0f");
  }
  if (name == "double") {
    return Floating(location, "0.0");
  }
  return nullptr;
}

AidlConstantValue* AidlConstantValue::Boolean(const AidlLocation& location, bool value) {
  return new AidlConstantValue(location, Type::BOOLEAN, value ? "true" : "false");
}

AidlConstantValue* AidlConstantValue::Character(const AidlLocation& location,
                                                const std::string& value) {
  return new AidlConstantValue(location, Type::CHARACTER, value);
}

AidlConstantValue* AidlConstantValue::Floating(const AidlLocation& location,
                                               const std::string& value) {
  return new AidlConstantValue(location, Type::FLOATING, value);
}

bool AidlConstantValue::IsHex(const string& value) {
  return StartsWith(value, "0x") || StartsWith(value, "0X");
}

bool AidlConstantValue::ParseIntegral(const string& value, int64_t* parsed_value,
                                      Type* parsed_type) {
  if (parsed_value == nullptr || parsed_type == nullptr) {
    return false;
  }

  std::string_view value_view = value;
  const bool is_byte = ConsumeSuffix(&value_view, "u8");
  const bool is_long = ConsumeSuffix(&value_view, "l") || ConsumeSuffix(&value_view, "L");
  const std::string value_substr = std::string(value_view);

  *parsed_value = 0;
  *parsed_type = Type::ERROR;

  if (is_byte && is_long) return false;

  if (IsHex(value)) {
    // AIDL considers 'const int foo = 0xffffffff' as -1, but if we want to
    // handle that when computing constant expressions, then we need to
    // represent 0xffffffff as a uint32_t. However, AIDL only has signed types;
    // so we parse as an unsigned int when possible and then cast to a signed
    // int. One example of this is in ICameraService.aidl where a constant int
    // is used for bit manipulations which ideally should be handled with an
    // unsigned int.
    //
    // Note, for historical consistency, we need to consider small hex values
    // as an integral type. Recognizing them as INT8 could break some files,
    // even though it would simplify this code.
    if (is_byte) {
      uint8_t raw_value8;
      if (!android::base::ParseUint<uint8_t>(value_substr, &raw_value8)) {
        return false;
      }
      *parsed_value = static_cast<int8_t>(raw_value8);
      *parsed_type = Type::INT8;
    } else if (uint32_t raw_value32;
               !is_long && android::base::ParseUint<uint32_t>(value_substr, &raw_value32)) {
      *parsed_value = static_cast<int32_t>(raw_value32);
      *parsed_type = Type::INT32;
    } else if (uint64_t raw_value64;
               android::base::ParseUint<uint64_t>(value_substr, &raw_value64)) {
      *parsed_value = static_cast<int64_t>(raw_value64);
      *parsed_type = Type::INT64;
    } else {
      return false;
    }
    return true;
  }

  if (!android::base::ParseInt<int64_t>(value_substr, parsed_value)) {
    return false;
  }

  if (is_byte) {
    if (*parsed_value > UINT8_MAX || *parsed_value < 0) {
      return false;
    }
    *parsed_value = static_cast<int8_t>(*parsed_value);
    *parsed_type = Type::INT8;
  } else if (is_long) {
    *parsed_type = Type::INT64;
  } else {
    // guess literal type.
    if (*parsed_value <= INT8_MAX && *parsed_value >= INT8_MIN) {
      *parsed_type = Type::INT8;
    } else if (*parsed_value <= INT32_MAX && *parsed_value >= INT32_MIN) {
      *parsed_type = Type::INT32;
    } else {
      *parsed_type = Type::INT64;
    }
  }
  return true;
}

AidlConstantValue* AidlConstantValue::Integral(const AidlLocation& location, const string& value) {
  AIDL_FATAL_IF(value.empty(), location);

  Type parsed_type;
  int64_t parsed_value = 0;
  bool success = ParseIntegral(value, &parsed_value, &parsed_type);
  if (!success) {
    return nullptr;
  }

  return new AidlConstantValue(location, parsed_type, parsed_value, value);
}

AidlConstantValue* AidlConstantValue::Array(
    const AidlLocation& location, std::unique_ptr<vector<unique_ptr<AidlConstantValue>>> values) {
  AIDL_FATAL_IF(values == nullptr, location);
  // Reconstruct literal value
  std::vector<std::string> str_values;
  for (const auto& v : *values) {
    str_values.push_back(v->value_);
  }
  return new AidlConstantValue(location, Type::ARRAY, std::move(values),
                               "{" + Join(str_values, ", ") + "}");
}

AidlConstantValue* AidlConstantValue::String(const AidlLocation& location, const string& value) {
<<<<<<< HEAD
  AIDL_FATAL_IF(value.size() == 0, "If this is unquoted, we need to update the index log");
  AIDL_FATAL_IF(value[0] != '\"', "If this is unquoted, we need to update the index log");

  for (size_t i = 0; i < value.length(); ++i) {
    if (!isValidLiteralChar(value[i])) {
      AIDL_ERROR(location) << "Found invalid character '" << value[i] << "' at index " << i - 1
                           << " in string constant '" << value << "'";
      return new AidlConstantValue(location, Type::ERROR, value);
    }
  }

=======
>>>>>>> cc7fe456
  return new AidlConstantValue(location, Type::STRING, value);
}

string AidlConstantValue::ValueString(const AidlTypeSpecifier& type,
                                      const ConstantValueDecorator& decorator) const {
  if (type.IsGeneric()) {
    AIDL_ERROR(type) << "Generic type cannot be specified with a constant literal.";
    return "";
  }
  if (!is_evaluated_) {
    // TODO(b/142722772) CheckValid() should be called before ValueString()
    bool success = CheckValid();
    success &= evaluate();
    if (!success) {
      // the detailed error message shall be printed in evaluate
      return "";
    }
  }
  if (!is_valid_) {
    AIDL_ERROR(this) << "Invalid constant value: " + value_;
    return "";
  }

  const AidlDefinedType* defined_type = type.GetDefinedType();
  if (defined_type && final_type_ != Type::ARRAY) {
    const AidlEnumDeclaration* enum_type = defined_type->AsEnumDeclaration();
    if (!enum_type) {
      AIDL_ERROR(this) << "Invalid type (" << defined_type->GetCanonicalName()
                       << ") for a const value (" << value_ << ")";
      return "";
    }
    if (type_ != Type::REF) {
      AIDL_ERROR(this) << "Invalid value (" << value_ << ") for enum "
                       << enum_type->GetCanonicalName();
      return "";
    }
    return decorator(type, value_);
  }

  const string& type_string = type.Signature();
  int err = 0;

  switch (final_type_) {
    case Type::CHARACTER:
      if (type_string == "char") {
        return decorator(type, final_string_value_);
      }
      err = -1;
      break;
    case Type::STRING:
      if (type_string == "String") {
        return decorator(type, final_string_value_);
      }
      err = -1;
      break;
    case Type::BOOLEAN:  // fall-through
    case Type::INT8:     // fall-through
    case Type::INT32:    // fall-through
    case Type::INT64:
      if (type_string == "byte") {
        if (final_value_ > INT8_MAX || final_value_ < INT8_MIN) {
          err = -1;
          break;
        }
        return decorator(type, std::to_string(static_cast<int8_t>(final_value_)));
      } else if (type_string == "int") {
        if (final_value_ > INT32_MAX || final_value_ < INT32_MIN) {
          err = -1;
          break;
        }
        return decorator(type, std::to_string(static_cast<int32_t>(final_value_)));
      } else if (type_string == "long") {
        return decorator(type, std::to_string(final_value_));
      } else if (type_string == "boolean") {
        return decorator(type, final_value_ ? "true" : "false");
      }
      err = -1;
      break;
    case Type::ARRAY: {
      if (!type.IsArray()) {
        err = -1;
        break;
      }
      vector<string> value_strings;
      value_strings.reserve(values_.size());
      bool success = true;

      for (const auto& value : values_) {
        string value_string;
        type.ViewAsArrayBase([&](const auto& base_type) {
          value_string = value->ValueString(base_type, decorator);
        });
        if (value_string.empty()) {
          success = false;
          break;
        }
        value_strings.push_back(value_string);
      }
      if (!success) {
        err = -1;
        break;
      }
      if (type.IsFixedSizeArray()) {
        auto size =
            std::get<FixedSizeArray>(type.GetArray()).dimensions.front()->EvaluatedValue<int32_t>();
        if (values_.size() != static_cast<size_t>(size)) {
          AIDL_ERROR(this) << "Expected an array of " << size << " elements, but found one with "
                           << values_.size() << " elements";
          err = -1;
          break;
        }
      }
      return decorator(type, value_strings);
    }
    case Type::FLOATING: {
      if (type_string == "double") {
        double parsed_value;
        if (!ParseFloating(value_, &parsed_value)) {
          AIDL_ERROR(this) << "Could not parse " << value_;
          err = -1;
          break;
        }
        return decorator(type, std::to_string(parsed_value));
      }
      if (type_string == "float") {
        float parsed_value;
        if (!ParseFloating(value_, &parsed_value)) {
          AIDL_ERROR(this) << "Could not parse " << value_;
          err = -1;
          break;
        }
        return decorator(type, std::to_string(parsed_value) + "f");
      }
      err = -1;
      break;
    }
    default:
      err = -1;
      break;
  }

  AIDL_FATAL_IF(err == 0, this);
  AIDL_ERROR(this) << "Invalid type specifier for " << ToString(final_type_) << ": " << type_string
                   << " (" << value_ << ")";
  return "";
}

bool AidlConstantValue::CheckValid() const {
  // Nothing needs to be checked here. The constant value will be validated in
  // the constructor or in the evaluate() function.
  if (is_evaluated_) return is_valid_;

  switch (type_) {
    case Type::BOOLEAN:    // fall-through
    case Type::INT8:       // fall-through
    case Type::INT32:      // fall-through
    case Type::INT64:      // fall-through
    case Type::CHARACTER:  // fall-through
    case Type::STRING:     // fall-through
    case Type::REF:        // fall-through
    case Type::FLOATING:   // fall-through
    case Type::UNARY:      // fall-through
    case Type::BINARY:
      is_valid_ = true;
      break;
    case Type::ARRAY:
      is_valid_ = true;
      for (const auto& v : values_) is_valid_ &= v->CheckValid();
      break;
    case Type::ERROR:
      return false;
    default:
      AIDL_FATAL(this) << "Unrecognized constant value type: " << ToString(type_);
      return false;
  }

  return true;
}

bool AidlConstantValue::Evaluate() const {
  if (CheckValid()) {
    return evaluate();
  } else {
    return false;
  }
}

bool AidlConstantValue::evaluate() const {
  if (is_evaluated_) {
    return is_valid_;
  }
  int err = 0;
  is_evaluated_ = true;

  switch (type_) {
    case Type::ARRAY: {
      Type array_type = Type::ERROR;
      bool success = true;
      for (const auto& value : values_) {
        success = value->CheckValid();
        if (success) {
          success = value->evaluate();
          if (!success) {
            AIDL_ERROR(this) << "Invalid array element: " << value->value_;
            break;
          }
          if (array_type == Type::ERROR) {
            array_type = value->final_type_;
          } else if (!AidlBinaryConstExpression::AreCompatibleTypes(array_type,
                                                                    value->final_type_)) {
            AIDL_ERROR(this) << "Incompatible array element type: " << ToString(value->final_type_)
                             << ". Expecting type compatible with " << ToString(array_type);
            success = false;
            break;
          }
        } else {
          break;
        }
      }
      if (!success) {
        err = -1;
        break;
      }
      final_type_ = type_;
      break;
    }
    case Type::BOOLEAN:
      if ((value_ != "true") && (value_ != "false")) {
        AIDL_ERROR(this) << "Invalid constant boolean value: " << value_;
        err = -1;
        break;
      }
      final_value_ = (value_ == "true") ? 1 : 0;
      final_type_ = type_;
      break;
    case Type::INT8:   // fall-through
    case Type::INT32:  // fall-through
    case Type::INT64:
      // Parsing happens in the constructor
      final_type_ = type_;
      break;
    case Type::CHARACTER:  // fall-through
    case Type::STRING:
      final_string_value_ = value_;
      final_type_ = type_;
      break;
    case Type::FLOATING:
      // Just parse on the fly in ValueString
      final_type_ = type_;
      break;
    default:
      AIDL_FATAL(this) << "Unrecognized constant value type: " << ToString(type_);
      err = -1;
  }

  return (err == 0) ? true : false;
}

string AidlConstantValue::ToString(Type type) {
  switch (type) {
    case Type::BOOLEAN:
      return "a literal boolean";
    case Type::INT8:
      return "an int8 literal";
    case Type::INT32:
      return "an int32 literal";
    case Type::INT64:
      return "an int64 literal";
    case Type::ARRAY:
      return "a literal array";
    case Type::CHARACTER:
      return "a literal char";
    case Type::STRING:
      return "a literal string";
    case Type::REF:
      return "a reference";
    case Type::FLOATING:
      return "a literal float";
    case Type::UNARY:
      return "a unary expression";
    case Type::BINARY:
      return "a binary expression";
    case Type::ERROR:
      AIDL_FATAL(AIDL_LOCATION_HERE) << "aidl internal error: error type failed to halt program";
      return "";
    default:
      AIDL_FATAL(AIDL_LOCATION_HERE)
          << "aidl internal error: unknown constant type: " << static_cast<int>(type);
      return "";  // not reached
  }
}

AidlConstantReference::AidlConstantReference(const AidlLocation& location, const std::string& value)
    : AidlConstantValue(location, Type::REF, value) {
  const auto pos = value.find_last_of('.');
  if (pos == string::npos) {
    field_name_ = value;
  } else {
    ref_type_ = std::make_unique<AidlTypeSpecifier>(location, value.substr(0, pos),
                                                    /*array=*/std::nullopt, /*type_params=*/nullptr,
                                                    Comments{});
    field_name_ = value.substr(pos + 1);
  }
}

const AidlConstantValue* AidlConstantReference::Resolve(const AidlDefinedType* scope) const {
  if (resolved_) return resolved_;

  const AidlDefinedType* defined_type;
  if (ref_type_) {
    defined_type = ref_type_->GetDefinedType();
  } else {
    defined_type = scope;
  }

  if (!defined_type) {
    // This can happen when "const reference" is used in an unsupported way,
    // but missed in checks there. It works as a safety net.
    AIDL_ERROR(*this) << "Can't resolve the reference (" << value_ << ")";
    return nullptr;
  }

  if (auto enum_decl = defined_type->AsEnumDeclaration(); enum_decl) {
    for (const auto& e : enum_decl->GetEnumerators()) {
      if (e->GetName() == field_name_) {
        return resolved_ = e->GetValue();
      }
    }
  } else {
    for (const auto& c : defined_type->GetConstantDeclarations()) {
      if (c->GetName() == field_name_) {
        return resolved_ = &c->GetValue();
      }
    }
  }
  AIDL_ERROR(*this) << "Can't find " << field_name_ << " in " << defined_type->GetName();
  return nullptr;
}

bool AidlConstantReference::CheckValid() const {
  if (is_evaluated_) return is_valid_;
  AIDL_FATAL_IF(!resolved_, this) << "Should be resolved first: " << value_;
  is_valid_ = resolved_->CheckValid();
  return is_valid_;
}

bool AidlConstantReference::evaluate() const {
  if (is_evaluated_) return is_valid_;
  AIDL_FATAL_IF(!resolved_, this) << "Should be resolved first: " << value_;
  is_evaluated_ = true;

  resolved_->evaluate();
  is_valid_ = resolved_->is_valid_;
  final_type_ = resolved_->final_type_;
  if (is_valid_) {
    if (final_type_ == Type::STRING) {
      final_string_value_ = resolved_->final_string_value_;
    } else {
      final_value_ = resolved_->final_value_;
    }
  }
  return is_valid_;
}

bool AidlUnaryConstExpression::CheckValid() const {
  if (is_evaluated_) return is_valid_;
  AIDL_FATAL_IF(unary_ == nullptr, this);

  is_valid_ = unary_->CheckValid();
  if (!is_valid_) {
    final_type_ = Type::ERROR;
    return false;
  }

  return AidlConstantValue::CheckValid();
}

bool AidlUnaryConstExpression::evaluate() const {
  if (is_evaluated_) {
    return is_valid_;
  }
  is_evaluated_ = true;

  // Recursively evaluate the expression tree
  if (!unary_->is_evaluated_) {
    // TODO(b/142722772) CheckValid() should be called before ValueString()
    bool success = CheckValid();
    success &= unary_->evaluate();
    if (!success) {
      is_valid_ = false;
      return false;
    }
  }
  if (!IsCompatibleType(unary_->final_type_, op_)) {
    AIDL_ERROR(unary_) << "'" << op_ << "'"
                       << " is not compatible with " << ToString(unary_->final_type_)
                       << ": " + value_;
    is_valid_ = false;
    return false;
  }
  if (!unary_->is_valid_) {
    AIDL_ERROR(unary_) << "Invalid constant unary expression: " + value_;
    is_valid_ = false;
    return false;
  }
  final_type_ = unary_->final_type_;

  if (final_type_ == Type::FLOATING) {
    // don't do anything here. ValueString() will handle everything.
    is_valid_ = true;
    return true;
  }

#define CASE_UNARY(__type__) \
  return is_valid_ =         \
             handleUnary(*this, op_, static_cast<__type__>(unary_->final_value_), &final_value_);

  SWITCH_KIND(final_type_, CASE_UNARY, SHOULD_NOT_REACH(); final_type_ = Type::ERROR;
              is_valid_ = false; return false;)
}

bool AidlBinaryConstExpression::CheckValid() const {
  bool success = false;
  if (is_evaluated_) return is_valid_;
  AIDL_FATAL_IF(left_val_ == nullptr, this);
  AIDL_FATAL_IF(right_val_ == nullptr, this);

  success = left_val_->CheckValid();
  if (!success) {
    final_type_ = Type::ERROR;
    AIDL_ERROR(this) << "Invalid left operand in binary expression: " + value_;
  }

  success = right_val_->CheckValid();
  if (!success) {
    AIDL_ERROR(this) << "Invalid right operand in binary expression: " + value_;
    final_type_ = Type::ERROR;
  }

  if (final_type_ == Type::ERROR) {
    is_valid_ = false;
    return false;
  }

  is_valid_ = true;
  return AidlConstantValue::CheckValid();
}

bool AidlBinaryConstExpression::evaluate() const {
  if (is_evaluated_) {
    return is_valid_;
  }
  is_evaluated_ = true;
  AIDL_FATAL_IF(left_val_ == nullptr, this);
  AIDL_FATAL_IF(right_val_ == nullptr, this);

  // Recursively evaluate the binary expression tree
  if (!left_val_->is_evaluated_ || !right_val_->is_evaluated_) {
    // TODO(b/142722772) CheckValid() should be called before ValueString()
    bool success = CheckValid();
    success &= left_val_->evaluate();
    success &= right_val_->evaluate();
    if (!success) {
      is_valid_ = false;
      return false;
    }
  }
  if (!left_val_->is_valid_ || !right_val_->is_valid_) {
    is_valid_ = false;
    return false;
  }
  is_valid_ = AreCompatibleTypes(left_val_->final_type_, right_val_->final_type_);
  if (!is_valid_) {
    AIDL_ERROR(this) << "Cannot perform operation '" << op_ << "' on "
                     << ToString(right_val_->GetType()) << " and " << ToString(left_val_->GetType())
                     << ".";
    return false;
  }

  bool isArithmeticOrBitflip = OP_IS_BIN_ARITHMETIC || OP_IS_BIN_BITFLIP;

  // Handle String case first
  if (left_val_->final_type_ == Type::STRING) {
    AIDL_FATAL_IF(right_val_->final_type_ != Type::STRING, this);
    if (!OPEQ("+")) {
      AIDL_ERROR(this) << "Only '+' is supported for strings, not '" << op_ << "'.";
      final_type_ = Type::ERROR;
      is_valid_ = false;
      return false;
    }

    // Remove trailing " from lhs
    const string& lhs = left_val_->final_string_value_;
    if (lhs.back() != '"') {
      AIDL_ERROR(this) << "'" << lhs << "' is missing a trailing quote.";
      final_type_ = Type::ERROR;
      is_valid_ = false;
      return false;
    }
    const string& rhs = right_val_->final_string_value_;
    // Remove starting " from rhs
    if (rhs.front() != '"') {
      AIDL_ERROR(this) << "'" << rhs << "' is missing a leading quote.";
      final_type_ = Type::ERROR;
      is_valid_ = false;
      return false;
    }

    final_string_value_ = string(lhs.begin(), lhs.end() - 1).append(rhs.begin() + 1, rhs.end());
    final_type_ = Type::STRING;
    return true;
  }

  // CASE: + - *  / % | ^ & < > <= >= == !=
  if (isArithmeticOrBitflip || OP_IS_BIN_COMP) {
    // promoted kind for both operands.
    Type promoted = UsualArithmeticConversion(IntegralPromotion(left_val_->final_type_),
                                              IntegralPromotion(right_val_->final_type_));
    // result kind.
    final_type_ = isArithmeticOrBitflip
                      ? promoted        // arithmetic or bitflip operators generates promoted type
                      : Type::BOOLEAN;  // comparison operators generates bool

#define CASE_BINARY_COMMON(__type__)                                                        \
  return is_valid_ =                                                                        \
             handleBinaryCommon(*this, static_cast<__type__>(left_val_->final_value_), op_, \
                                static_cast<__type__>(right_val_->final_value_), &final_value_);

    SWITCH_KIND(promoted, CASE_BINARY_COMMON, SHOULD_NOT_REACH(); final_type_ = Type::ERROR;
                is_valid_ = false; return false;)
  }

  // CASE: << >>
  string newOp = op_;
  if (OP_IS_BIN_SHIFT) {
    // promoted kind for both operands.
    final_type_ = UsualArithmeticConversion(IntegralPromotion(left_val_->final_type_),
                                            IntegralPromotion(right_val_->final_type_));
    auto numBits = right_val_->final_value_;
    if (numBits < 0) {
      // shifting with negative number of bits is undefined in C. In AIDL it
      // is defined as shifting into the other direction.
      newOp = OPEQ("<<") ? ">>" : "<<";
      numBits = -numBits;
    }

#define CASE_SHIFT(__type__)                                                                   \
  return is_valid_ = handleShift(*this, static_cast<__type__>(left_val_->final_value_), newOp, \
                                 static_cast<__type__>(numBits), &final_value_);

    SWITCH_KIND(final_type_, CASE_SHIFT, SHOULD_NOT_REACH(); final_type_ = Type::ERROR;
                is_valid_ = false; return false;)
  }

  // CASE: && ||
  if (OP_IS_BIN_LOGICAL) {
    final_type_ = Type::BOOLEAN;
    // easy; everything is bool.
    return handleLogical(*this, left_val_->final_value_, op_, right_val_->final_value_,
                         &final_value_);
  }

  SHOULD_NOT_REACH();
  is_valid_ = false;
  return false;
}

// Constructor for integer(byte, int, long)
// Keep parsed integer & literal
AidlConstantValue::AidlConstantValue(const AidlLocation& location, Type parsed_type,
                                     int64_t parsed_value, const string& checked_value)
    : AidlNode(location),
      type_(parsed_type),
      value_(checked_value),
      final_type_(parsed_type),
      final_value_(parsed_value) {
  AIDL_FATAL_IF(value_.empty() && type_ != Type::ERROR, location);
  AIDL_FATAL_IF(type_ != Type::INT8 && type_ != Type::INT32 && type_ != Type::INT64, location);
}

// Constructor for non-integer(String, char, boolean, float, double)
// Keep literal as it is. (e.g. String literal has double quotes at both ends)
AidlConstantValue::AidlConstantValue(const AidlLocation& location, Type type,
                                     const string& checked_value)
    : AidlNode(location),
      type_(type),
      value_(checked_value),
      final_type_(type) {
  AIDL_FATAL_IF(value_.empty() && type_ != Type::ERROR, location);
  switch (type_) {
    case Type::INT8:
    case Type::INT32:
    case Type::INT64:
    case Type::ARRAY:
      AIDL_FATAL(this) << "Invalid type: " << ToString(type_);
      break;
    default:
      break;
  }
}

// Constructor for array
AidlConstantValue::AidlConstantValue(const AidlLocation& location, Type type,
                                     std::unique_ptr<vector<unique_ptr<AidlConstantValue>>> values,
                                     const std::string& value)
    : AidlNode(location),
      type_(type),
      values_(std::move(*values)),
      value_(value),
      is_valid_(false),
      is_evaluated_(false),
      final_type_(type) {
  AIDL_FATAL_IF(type_ != Type::ARRAY, location);
}

AidlUnaryConstExpression::AidlUnaryConstExpression(const AidlLocation& location, const string& op,
                                                   std::unique_ptr<AidlConstantValue> rval)
    : AidlConstantValue(location, Type::UNARY, op + rval->value_),
      unary_(std::move(rval)),
      op_(op) {
  final_type_ = Type::UNARY;
}

AidlBinaryConstExpression::AidlBinaryConstExpression(const AidlLocation& location,
                                                     std::unique_ptr<AidlConstantValue> lval,
                                                     const string& op,
                                                     std::unique_ptr<AidlConstantValue> rval)
    : AidlConstantValue(location, Type::BINARY, lval->value_ + op + rval->value_),
      left_val_(std::move(lval)),
      right_val_(std::move(rval)),
      op_(op) {
  final_type_ = Type::BINARY;
}<|MERGE_RESOLUTION|>--- conflicted
+++ resolved
@@ -242,6 +242,12 @@
   return false;
 }
 
+static bool isValidLiteralChar(char c) {
+  return !(c <= 0x1f ||  // control characters are < 0x20
+           c >= 0x7f ||  // DEL is 0x7f
+           c == '\\');   // Disallow backslashes for future proofing.
+}
+
 bool ParseFloating(std::string_view sv, double* parsed) {
   // float literal should be parsed successfully.
   android::base::ConsumeSuffix(&sv, "f");
@@ -358,6 +364,19 @@
 
 AidlConstantValue* AidlConstantValue::Character(const AidlLocation& location,
                                                 const std::string& value) {
+  static const char* kZeroString = "'\\0'";
+
+  // We should have better supports for escapes in the future, but for now
+  // allow only what is needed for defaults.
+  if (value != kZeroString) {
+    AIDL_FATAL_IF(value.size() != 3 || value[0] != '\'' || value[2] != '\'', location) << value;
+
+    if (!isValidLiteralChar(value[1])) {
+      AIDL_ERROR(location) << "Invalid character literal " << value[1];
+      return new AidlConstantValue(location, Type::ERROR, value);
+    }
+  }
+
   return new AidlConstantValue(location, Type::CHARACTER, value);
 }
 
@@ -470,7 +489,6 @@
 }
 
 AidlConstantValue* AidlConstantValue::String(const AidlLocation& location, const string& value) {
-<<<<<<< HEAD
   AIDL_FATAL_IF(value.size() == 0, "If this is unquoted, we need to update the index log");
   AIDL_FATAL_IF(value[0] != '\"', "If this is unquoted, we need to update the index log");
 
@@ -482,8 +500,6 @@
     }
   }
 
-=======
->>>>>>> cc7fe456
   return new AidlConstantValue(location, Type::STRING, value);
 }
 
