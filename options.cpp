--- conflicted
+++ resolved
@@ -56,7 +56,6 @@
        << myname_ << " --preprocess OUTPUT INPUT..." << endl
        << "   Create an AIDL file having declarations of AIDL file(s)." << endl
        << endl
-#ifndef _WIN32
        << myname_ << " --dumpapi --out=DIR INPUT..." << endl
        << "   Dump API signature of AIDL file(s) to DIR." << endl
        << endl
@@ -267,10 +266,6 @@
     static struct option long_options[] = {
         {"lang", required_argument, 0, 'l'},
         {"preprocess", no_argument, 0, 's'},
-<<<<<<< HEAD
-#ifndef _WIN32
-=======
->>>>>>> f734339c
         {"dumpapi", no_argument, 0, 'u'},
         {"no_license", no_argument, 0, 'x'},
         {"checkapi", optional_argument, 0, 'A'},
@@ -333,7 +328,6 @@
       case 's':
         task_ = Options::Task::PREPROCESS;
         break;
-#ifndef _WIN32
       case 'u':
         task_ = Options::Task::DUMP_API;
         break;
