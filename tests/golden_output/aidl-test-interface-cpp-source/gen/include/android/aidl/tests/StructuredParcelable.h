#pragma once

#include <android/aidl/tests/ByteEnum.h>
#include <android/aidl/tests/ConstantExpressionEnum.h>
#include <android/aidl/tests/IntEnum.h>
#include <android/aidl/tests/LongEnum.h>
#include <android/aidl/tests/Union.h>
#include <android/binder_to_string.h>
#include <binder/IBinder.h>
#include <binder/Parcel.h>
#include <binder/Status.h>
#include <cstdint>
#include <optional>
#include <string>
#include <tuple>
#include <utils/String16.h>
#include <vector>

namespace android {
namespace aidl {
namespace tests {
class StructuredParcelable : public ::android::Parcelable {
public:
  inline bool operator!=(const StructuredParcelable& rhs) const {
    return std::tie(shouldContainThreeFs, f, shouldBeJerry, shouldBeByteBar, shouldBeIntBar, shouldBeLongBar, shouldContainTwoByteFoos, shouldContainTwoIntFoos, shouldContainTwoLongFoos, stringDefaultsToFoo, byteDefaultsToFour, intDefaultsToFive, longDefaultsToNegativeSeven, booleanDefaultsToTrue, charDefaultsToC, floatDefaultsToPi, doubleWithDefault, arrayDefaultsTo123, arrayDefaultsToEmpty, boolDefault, byteDefault, intDefault, longDefault, floatDefault, doubleDefault, checkDoubleFromFloat, checkStringArray1, checkStringArray2, int32_min, int32_max, int64_max, hexInt32_neg_1, ibinder, int8_1, int32_1, int64_1, hexInt32_pos_1, hexInt64_pos_1, const_exprs_1, const_exprs_2, const_exprs_3, const_exprs_4, const_exprs_5, const_exprs_6, const_exprs_7, const_exprs_8, const_exprs_9, const_exprs_10, addString1, addString2, shouldSetBit0AndBit2, u, shouldBeConstS1, defaultWithFoo) != std::tie(rhs.shouldContainThreeFs, rhs.f, rhs.shouldBeJerry, rhs.shouldBeByteBar, rhs.shouldBeIntBar, rhs.shouldBeLongBar, rhs.shouldContainTwoByteFoos, rhs.shouldContainTwoIntFoos, rhs.shouldContainTwoLongFoos, rhs.stringDefaultsToFoo, rhs.byteDefaultsToFour, rhs.intDefaultsToFive, rhs.longDefaultsToNegativeSeven, rhs.booleanDefaultsToTrue, rhs.charDefaultsToC, rhs.floatDefaultsToPi, rhs.doubleWithDefault, rhs.arrayDefaultsTo123, rhs.arrayDefaultsToEmpty, rhs.boolDefault, rhs.byteDefault, rhs.intDefault, rhs.longDefault, rhs.floatDefault, rhs.doubleDefault, rhs.checkDoubleFromFloat, rhs.checkStringArray1, rhs.checkStringArray2, rhs.int32_min, rhs.int32_max, rhs.int64_max, rhs.hexInt32_neg_1, rhs.ibinder, rhs.int8_1, rhs.int32_1, rhs.int64_1, rhs.hexInt32_pos_1, rhs.hexInt64_pos_1, rhs.const_exprs_1, rhs.const_exprs_2, rhs.const_exprs_3, rhs.const_exprs_4, rhs.const_exprs_5, rhs.const_exprs_6, rhs.const_exprs_7, rhs.const_exprs_8, rhs.const_exprs_9, rhs.const_exprs_10, rhs.addString1, rhs.addString2, rhs.shouldSetBit0AndBit2, rhs.u, rhs.shouldBeConstS1, rhs.defaultWithFoo);
  }
  inline bool operator<(const StructuredParcelable& rhs) const {
    return std::tie(shouldContainThreeFs, f, shouldBeJerry, shouldBeByteBar, shouldBeIntBar, shouldBeLongBar, shouldContainTwoByteFoos, shouldContainTwoIntFoos, shouldContainTwoLongFoos, stringDefaultsToFoo, byteDefaultsToFour, intDefaultsToFive, longDefaultsToNegativeSeven, booleanDefaultsToTrue, charDefaultsToC, floatDefaultsToPi, doubleWithDefault, arrayDefaultsTo123, arrayDefaultsToEmpty, boolDefault, byteDefault, intDefault, longDefault, floatDefault, doubleDefault, checkDoubleFromFloat, checkStringArray1, checkStringArray2, int32_min, int32_max, int64_max, hexInt32_neg_1, ibinder, int8_1, int32_1, int64_1, hexInt32_pos_1, hexInt64_pos_1, const_exprs_1, const_exprs_2, const_exprs_3, const_exprs_4, const_exprs_5, const_exprs_6, const_exprs_7, const_exprs_8, const_exprs_9, const_exprs_10, addString1, addString2, shouldSetBit0AndBit2, u, shouldBeConstS1, defaultWithFoo) < std::tie(rhs.shouldContainThreeFs, rhs.f, rhs.shouldBeJerry, rhs.shouldBeByteBar, rhs.shouldBeIntBar, rhs.shouldBeLongBar, rhs.shouldContainTwoByteFoos, rhs.shouldContainTwoIntFoos, rhs.shouldContainTwoLongFoos, rhs.stringDefaultsToFoo, rhs.byteDefaultsToFour, rhs.intDefaultsToFive, rhs.longDefaultsToNegativeSeven, rhs.booleanDefaultsToTrue, rhs.charDefaultsToC, rhs.floatDefaultsToPi, rhs.doubleWithDefault, rhs.arrayDefaultsTo123, rhs.arrayDefaultsToEmpty, rhs.boolDefault, rhs.byteDefault, rhs.intDefault, rhs.longDefault, rhs.floatDefault, rhs.doubleDefault, rhs.checkDoubleFromFloat, rhs.checkStringArray1, rhs.checkStringArray2, rhs.int32_min, rhs.int32_max, rhs.int64_max, rhs.hexInt32_neg_1, rhs.ibinder, rhs.int8_1, rhs.int32_1, rhs.int64_1, rhs.hexInt32_pos_1, rhs.hexInt64_pos_1, rhs.const_exprs_1, rhs.const_exprs_2, rhs.const_exprs_3, rhs.const_exprs_4, rhs.const_exprs_5, rhs.const_exprs_6, rhs.const_exprs_7, rhs.const_exprs_8, rhs.const_exprs_9, rhs.const_exprs_10, rhs.addString1, rhs.addString2, rhs.shouldSetBit0AndBit2, rhs.u, rhs.shouldBeConstS1, rhs.defaultWithFoo);
  }
  inline bool operator<=(const StructuredParcelable& rhs) const {
    return std::tie(shouldContainThreeFs, f, shouldBeJerry, shouldBeByteBar, shouldBeIntBar, shouldBeLongBar, shouldContainTwoByteFoos, shouldContainTwoIntFoos, shouldContainTwoLongFoos, stringDefaultsToFoo, byteDefaultsToFour, intDefaultsToFive, longDefaultsToNegativeSeven, booleanDefaultsToTrue, charDefaultsToC, floatDefaultsToPi, doubleWithDefault, arrayDefaultsTo123, arrayDefaultsToEmpty, boolDefault, byteDefault, intDefault, longDefault, floatDefault, doubleDefault, checkDoubleFromFloat, checkStringArray1, checkStringArray2, int32_min, int32_max, int64_max, hexInt32_neg_1, ibinder, int8_1, int32_1, int64_1, hexInt32_pos_1, hexInt64_pos_1, const_exprs_1, const_exprs_2, const_exprs_3, const_exprs_4, const_exprs_5, const_exprs_6, const_exprs_7, const_exprs_8, const_exprs_9, const_exprs_10, addString1, addString2, shouldSetBit0AndBit2, u, shouldBeConstS1, defaultWithFoo) <= std::tie(rhs.shouldContainThreeFs, rhs.f, rhs.shouldBeJerry, rhs.shouldBeByteBar, rhs.shouldBeIntBar, rhs.shouldBeLongBar, rhs.shouldContainTwoByteFoos, rhs.shouldContainTwoIntFoos, rhs.shouldContainTwoLongFoos, rhs.stringDefaultsToFoo, rhs.byteDefaultsToFour, rhs.intDefaultsToFive, rhs.longDefaultsToNegativeSeven, rhs.booleanDefaultsToTrue, rhs.charDefaultsToC, rhs.floatDefaultsToPi, rhs.doubleWithDefault, rhs.arrayDefaultsTo123, rhs.arrayDefaultsToEmpty, rhs.boolDefault, rhs.byteDefault, rhs.intDefault, rhs.longDefault, rhs.floatDefault, rhs.doubleDefault, rhs.checkDoubleFromFloat, rhs.checkStringArray1, rhs.checkStringArray2, rhs.int32_min, rhs.int32_max, rhs.int64_max, rhs.hexInt32_neg_1, rhs.ibinder, rhs.int8_1, rhs.int32_1, rhs.int64_1, rhs.hexInt32_pos_1, rhs.hexInt64_pos_1, rhs.const_exprs_1, rhs.const_exprs_2, rhs.const_exprs_3, rhs.const_exprs_4, rhs.const_exprs_5, rhs.const_exprs_6, rhs.const_exprs_7, rhs.const_exprs_8, rhs.const_exprs_9, rhs.const_exprs_10, rhs.addString1, rhs.addString2, rhs.shouldSetBit0AndBit2, rhs.u, rhs.shouldBeConstS1, rhs.defaultWithFoo);
  }
  inline bool operator==(const StructuredParcelable& rhs) const {
    return std::tie(shouldContainThreeFs, f, shouldBeJerry, shouldBeByteBar, shouldBeIntBar, shouldBeLongBar, shouldContainTwoByteFoos, shouldContainTwoIntFoos, shouldContainTwoLongFoos, stringDefaultsToFoo, byteDefaultsToFour, intDefaultsToFive, longDefaultsToNegativeSeven, booleanDefaultsToTrue, charDefaultsToC, floatDefaultsToPi, doubleWithDefault, arrayDefaultsTo123, arrayDefaultsToEmpty, boolDefault, byteDefault, intDefault, longDefault, floatDefault, doubleDefault, checkDoubleFromFloat, checkStringArray1, checkStringArray2, int32_min, int32_max, int64_max, hexInt32_neg_1, ibinder, int8_1, int32_1, int64_1, hexInt32_pos_1, hexInt64_pos_1, const_exprs_1, const_exprs_2, const_exprs_3, const_exprs_4, const_exprs_5, const_exprs_6, const_exprs_7, const_exprs_8, const_exprs_9, const_exprs_10, addString1, addString2, shouldSetBit0AndBit2, u, shouldBeConstS1, defaultWithFoo) == std::tie(rhs.shouldContainThreeFs, rhs.f, rhs.shouldBeJerry, rhs.shouldBeByteBar, rhs.shouldBeIntBar, rhs.shouldBeLongBar, rhs.shouldContainTwoByteFoos, rhs.shouldContainTwoIntFoos, rhs.shouldContainTwoLongFoos, rhs.stringDefaultsToFoo, rhs.byteDefaultsToFour, rhs.intDefaultsToFive, rhs.longDefaultsToNegativeSeven, rhs.booleanDefaultsToTrue, rhs.charDefaultsToC, rhs.floatDefaultsToPi, rhs.doubleWithDefault, rhs.arrayDefaultsTo123, rhs.arrayDefaultsToEmpty, rhs.boolDefault, rhs.byteDefault, rhs.intDefault, rhs.longDefault, rhs.floatDefault, rhs.doubleDefault, rhs.checkDoubleFromFloat, rhs.checkStringArray1, rhs.checkStringArray2, rhs.int32_min, rhs.int32_max, rhs.int64_max, rhs.hexInt32_neg_1, rhs.ibinder, rhs.int8_1, rhs.int32_1, rhs.int64_1, rhs.hexInt32_pos_1, rhs.hexInt64_pos_1, rhs.const_exprs_1, rhs.const_exprs_2, rhs.const_exprs_3, rhs.const_exprs_4, rhs.const_exprs_5, rhs.const_exprs_6, rhs.const_exprs_7, rhs.const_exprs_8, rhs.const_exprs_9, rhs.const_exprs_10, rhs.addString1, rhs.addString2, rhs.shouldSetBit0AndBit2, rhs.u, rhs.shouldBeConstS1, rhs.defaultWithFoo);
  }
  inline bool operator>(const StructuredParcelable& rhs) const {
    return std::tie(shouldContainThreeFs, f, shouldBeJerry, shouldBeByteBar, shouldBeIntBar, shouldBeLongBar, shouldContainTwoByteFoos, shouldContainTwoIntFoos, shouldContainTwoLongFoos, stringDefaultsToFoo, byteDefaultsToFour, intDefaultsToFive, longDefaultsToNegativeSeven, booleanDefaultsToTrue, charDefaultsToC, floatDefaultsToPi, doubleWithDefault, arrayDefaultsTo123, arrayDefaultsToEmpty, boolDefault, byteDefault, intDefault, longDefault, floatDefault, doubleDefault, checkDoubleFromFloat, checkStringArray1, checkStringArray2, int32_min, int32_max, int64_max, hexInt32_neg_1, ibinder, int8_1, int32_1, int64_1, hexInt32_pos_1, hexInt64_pos_1, const_exprs_1, const_exprs_2, const_exprs_3, const_exprs_4, const_exprs_5, const_exprs_6, const_exprs_7, const_exprs_8, const_exprs_9, const_exprs_10, addString1, addString2, shouldSetBit0AndBit2, u, shouldBeConstS1, defaultWithFoo) > std::tie(rhs.shouldContainThreeFs, rhs.f, rhs.shouldBeJerry, rhs.shouldBeByteBar, rhs.shouldBeIntBar, rhs.shouldBeLongBar, rhs.shouldContainTwoByteFoos, rhs.shouldContainTwoIntFoos, rhs.shouldContainTwoLongFoos, rhs.stringDefaultsToFoo, rhs.byteDefaultsToFour, rhs.intDefaultsToFive, rhs.longDefaultsToNegativeSeven, rhs.booleanDefaultsToTrue, rhs.charDefaultsToC, rhs.floatDefaultsToPi, rhs.doubleWithDefault, rhs.arrayDefaultsTo123, rhs.arrayDefaultsToEmpty, rhs.boolDefault, rhs.byteDefault, rhs.intDefault, rhs.longDefault, rhs.floatDefault, rhs.doubleDefault, rhs.checkDoubleFromFloat, rhs.checkStringArray1, rhs.checkStringArray2, rhs.int32_min, rhs.int32_max, rhs.int64_max, rhs.hexInt32_neg_1, rhs.ibinder, rhs.int8_1, rhs.int32_1, rhs.int64_1, rhs.hexInt32_pos_1, rhs.hexInt64_pos_1, rhs.const_exprs_1, rhs.const_exprs_2, rhs.const_exprs_3, rhs.const_exprs_4, rhs.const_exprs_5, rhs.const_exprs_6, rhs.const_exprs_7, rhs.const_exprs_8, rhs.const_exprs_9, rhs.const_exprs_10, rhs.addString1, rhs.addString2, rhs.shouldSetBit0AndBit2, rhs.u, rhs.shouldBeConstS1, rhs.defaultWithFoo);
  }
  inline bool operator>=(const StructuredParcelable& rhs) const {
    return std::tie(shouldContainThreeFs, f, shouldBeJerry, shouldBeByteBar, shouldBeIntBar, shouldBeLongBar, shouldContainTwoByteFoos, shouldContainTwoIntFoos, shouldContainTwoLongFoos, stringDefaultsToFoo, byteDefaultsToFour, intDefaultsToFive, longDefaultsToNegativeSeven, booleanDefaultsToTrue, charDefaultsToC, floatDefaultsToPi, doubleWithDefault, arrayDefaultsTo123, arrayDefaultsToEmpty, boolDefault, byteDefault, intDefault, longDefault, floatDefault, doubleDefault, checkDoubleFromFloat, checkStringArray1, checkStringArray2, int32_min, int32_max, int64_max, hexInt32_neg_1, ibinder, int8_1, int32_1, int64_1, hexInt32_pos_1, hexInt64_pos_1, const_exprs_1, const_exprs_2, const_exprs_3, const_exprs_4, const_exprs_5, const_exprs_6, const_exprs_7, const_exprs_8, const_exprs_9, const_exprs_10, addString1, addString2, shouldSetBit0AndBit2, u, shouldBeConstS1, defaultWithFoo) >= std::tie(rhs.shouldContainThreeFs, rhs.f, rhs.shouldBeJerry, rhs.shouldBeByteBar, rhs.shouldBeIntBar, rhs.shouldBeLongBar, rhs.shouldContainTwoByteFoos, rhs.shouldContainTwoIntFoos, rhs.shouldContainTwoLongFoos, rhs.stringDefaultsToFoo, rhs.byteDefaultsToFour, rhs.intDefaultsToFive, rhs.longDefaultsToNegativeSeven, rhs.booleanDefaultsToTrue, rhs.charDefaultsToC, rhs.floatDefaultsToPi, rhs.doubleWithDefault, rhs.arrayDefaultsTo123, rhs.arrayDefaultsToEmpty, rhs.boolDefault, rhs.byteDefault, rhs.intDefault, rhs.longDefault, rhs.floatDefault, rhs.doubleDefault, rhs.checkDoubleFromFloat, rhs.checkStringArray1, rhs.checkStringArray2, rhs.int32_min, rhs.int32_max, rhs.int64_max, rhs.hexInt32_neg_1, rhs.ibinder, rhs.int8_1, rhs.int32_1, rhs.int64_1, rhs.hexInt32_pos_1, rhs.hexInt64_pos_1, rhs.const_exprs_1, rhs.const_exprs_2, rhs.const_exprs_3, rhs.const_exprs_4, rhs.const_exprs_5, rhs.const_exprs_6, rhs.const_exprs_7, rhs.const_exprs_8, rhs.const_exprs_9, rhs.const_exprs_10, rhs.addString1, rhs.addString2, rhs.shouldSetBit0AndBit2, rhs.u, rhs.shouldBeConstS1, rhs.defaultWithFoo);
  }

  ::std::vector<int32_t> shouldContainThreeFs;
  int32_t f = 0;
  ::std::string shouldBeJerry;
  ::android::aidl::tests::ByteEnum shouldBeByteBar = ::android::aidl::tests::ByteEnum(0);
  ::android::aidl::tests::IntEnum shouldBeIntBar = ::android::aidl::tests::IntEnum(0);
  ::android::aidl::tests::LongEnum shouldBeLongBar = ::android::aidl::tests::LongEnum(0);
  ::std::vector<::android::aidl::tests::ByteEnum> shouldContainTwoByteFoos;
  ::std::vector<::android::aidl::tests::IntEnum> shouldContainTwoIntFoos;
  ::std::vector<::android::aidl::tests::LongEnum> shouldContainTwoLongFoos;
  ::android::String16 stringDefaultsToFoo = ::android::String16("foo");
  int8_t byteDefaultsToFour = 4;
  int32_t intDefaultsToFive = 5;
  int64_t longDefaultsToNegativeSeven = -7L;
  bool booleanDefaultsToTrue = true;
  char16_t charDefaultsToC = 'C';
  float floatDefaultsToPi = 3.140000f;
  double doubleWithDefault = -314000000000000000.000000;
  ::std::vector<int32_t> arrayDefaultsTo123 = {1, 2, 3};
  ::std::vector<int32_t> arrayDefaultsToEmpty = {};
  bool boolDefault = false;
  int8_t byteDefault = 0;
  int32_t intDefault = 0;
  int64_t longDefault = 0L;
  float floatDefault = 0.000000f;
  double doubleDefault = 0.000000;
  double checkDoubleFromFloat = 3.140000;
  ::std::vector<::android::String16> checkStringArray1 = {::android::String16("a"), ::android::String16("b")};
  ::std::vector<::std::string> checkStringArray2 = {"a", "b"};
  int32_t int32_min = -2147483648;
  int32_t int32_max = 2147483647;
  int64_t int64_max = 9223372036854775807L;
  int32_t hexInt32_neg_1 = -1;
  ::android::sp<::android::IBinder> ibinder;
<<<<<<< HEAD
  ::std::vector<uint8_t> int8_1 = {1, 1, 1, 1, 1};
  ::std::vector<int32_t> int32_1 = {1, 1, 1, 1, 1, 1, 1, 1, 1, 1, 1, 1, 1, 1, 1, 1, 1, 1, 1, 1, 1, 1, 1, 1, 1, 1, 1, 1, 1, 1, 1, 1, 1, 1, 1, 1, 1, 1, 1, 1, 1, 1, 1, 1, 1, 1, 1, 1, 1, 1, 1, 1, 1, 1, 1, 1, 1};
  ::std::vector<int64_t> int64_1 = {1L, 1L, 1L, 1L, 1L, 1L, 1L, 1L, 1L, 1L};
  int32_t hexInt32_pos_1 = 1;
  int32_t hexInt64_pos_1 = 1;
  ::android::aidl::tests::ConstantExpressionEnum const_exprs_1;
  ::android::aidl::tests::ConstantExpressionEnum const_exprs_2;
  ::android::aidl::tests::ConstantExpressionEnum const_exprs_3;
  ::android::aidl::tests::ConstantExpressionEnum const_exprs_4;
  ::android::aidl::tests::ConstantExpressionEnum const_exprs_5;
  ::android::aidl::tests::ConstantExpressionEnum const_exprs_6;
  ::android::aidl::tests::ConstantExpressionEnum const_exprs_7;
  ::android::aidl::tests::ConstantExpressionEnum const_exprs_8;
  ::android::aidl::tests::ConstantExpressionEnum const_exprs_9;
  ::android::aidl::tests::ConstantExpressionEnum const_exprs_10;
  ::std::string addString1 = "hello world!";
  ::std::string addString2 = "The quick brown fox jumps over the lazy dog.";
  int32_t shouldSetBit0AndBit2 = 0;
=======
  ::std::vector<int32_t> int32_1 = ::std::vector<int32_t>({1, 1, 1, 1, 1, 1, 1, 1, 1, 1, 1, 1, 1, 1, 1, 1, 1, 1, 1, 1, 1, 1, 1, 1, 1, 1, 1, 1, 1, 1, 1, 1, 1, 1, 1, 1, 1, 1, 1, 1, 1, 1, 1, 1, 1, 1, 1, 1, 1, 1, 1, 1, 1, 1, 1, 1, 1});
  ::std::vector<int64_t> int64_1 = ::std::vector<int64_t>({1L, 1L, 1L, 1L, 1L, 1L, 1L, 1L, 1L, 1L});
  int32_t hexInt32_pos_1 = int32_t(1);
  int32_t hexInt64_pos_1 = int32_t(1);
  ::android::aidl::tests::ConstantExpressionEnum const_exprs_1 = ::android::aidl::tests::ConstantExpressionEnum(0);
  ::android::aidl::tests::ConstantExpressionEnum const_exprs_2 = ::android::aidl::tests::ConstantExpressionEnum(0);
  ::android::aidl::tests::ConstantExpressionEnum const_exprs_3 = ::android::aidl::tests::ConstantExpressionEnum(0);
  ::android::aidl::tests::ConstantExpressionEnum const_exprs_4 = ::android::aidl::tests::ConstantExpressionEnum(0);
  ::android::aidl::tests::ConstantExpressionEnum const_exprs_5 = ::android::aidl::tests::ConstantExpressionEnum(0);
  ::android::aidl::tests::ConstantExpressionEnum const_exprs_6 = ::android::aidl::tests::ConstantExpressionEnum(0);
  ::android::aidl::tests::ConstantExpressionEnum const_exprs_7 = ::android::aidl::tests::ConstantExpressionEnum(0);
  ::android::aidl::tests::ConstantExpressionEnum const_exprs_8 = ::android::aidl::tests::ConstantExpressionEnum(0);
  ::android::aidl::tests::ConstantExpressionEnum const_exprs_9 = ::android::aidl::tests::ConstantExpressionEnum(0);
  ::android::aidl::tests::ConstantExpressionEnum const_exprs_10 = ::android::aidl::tests::ConstantExpressionEnum(0);
  ::std::string addString1 = ::std::string("hello world!");
  ::std::string addString2 = ::std::string("The quick brown fox jumps over the lazy dog.");
  int32_t shouldSetBit0AndBit2 = int32_t(0);
>>>>>>> 93ba56fd
  ::std::optional<::android::aidl::tests::Union> u;
  ::std::optional<::android::aidl::tests::Union> shouldBeConstS1;
  ::android::aidl::tests::IntEnum defaultWithFoo = ::android::aidl::tests::IntEnum::FOO;
  enum : int32_t { BIT0 = 1 };
  enum : int32_t { BIT1 = 2 };
  enum : int32_t { BIT2 = 4 };
  ::android::status_t readFromParcel(const ::android::Parcel* _aidl_parcel) final;
  ::android::status_t writeToParcel(::android::Parcel* _aidl_parcel) const final;
  static const ::android::String16& getParcelableDescriptor() {
    static const ::android::StaticString16 DESCIPTOR (u"android.aidl.tests.StructuredParcelable");
    return DESCIPTOR;
  }
  inline std::string toString() const {
    std::ostringstream os;
    os << "StructuredParcelable{";
    os << "shouldContainThreeFs: " << ::android::internal::ToString(shouldContainThreeFs);
    os << ", f: " << ::android::internal::ToString(f);
    os << ", shouldBeJerry: " << ::android::internal::ToString(shouldBeJerry);
    os << ", shouldBeByteBar: " << ::android::internal::ToString(shouldBeByteBar);
    os << ", shouldBeIntBar: " << ::android::internal::ToString(shouldBeIntBar);
    os << ", shouldBeLongBar: " << ::android::internal::ToString(shouldBeLongBar);
    os << ", shouldContainTwoByteFoos: " << ::android::internal::ToString(shouldContainTwoByteFoos);
    os << ", shouldContainTwoIntFoos: " << ::android::internal::ToString(shouldContainTwoIntFoos);
    os << ", shouldContainTwoLongFoos: " << ::android::internal::ToString(shouldContainTwoLongFoos);
    os << ", stringDefaultsToFoo: " << ::android::internal::ToString(stringDefaultsToFoo);
    os << ", byteDefaultsToFour: " << ::android::internal::ToString(byteDefaultsToFour);
    os << ", intDefaultsToFive: " << ::android::internal::ToString(intDefaultsToFive);
    os << ", longDefaultsToNegativeSeven: " << ::android::internal::ToString(longDefaultsToNegativeSeven);
    os << ", booleanDefaultsToTrue: " << ::android::internal::ToString(booleanDefaultsToTrue);
    os << ", charDefaultsToC: " << ::android::internal::ToString(charDefaultsToC);
    os << ", floatDefaultsToPi: " << ::android::internal::ToString(floatDefaultsToPi);
    os << ", doubleWithDefault: " << ::android::internal::ToString(doubleWithDefault);
    os << ", arrayDefaultsTo123: " << ::android::internal::ToString(arrayDefaultsTo123);
    os << ", arrayDefaultsToEmpty: " << ::android::internal::ToString(arrayDefaultsToEmpty);
    os << ", boolDefault: " << ::android::internal::ToString(boolDefault);
    os << ", byteDefault: " << ::android::internal::ToString(byteDefault);
    os << ", intDefault: " << ::android::internal::ToString(intDefault);
    os << ", longDefault: " << ::android::internal::ToString(longDefault);
    os << ", floatDefault: " << ::android::internal::ToString(floatDefault);
    os << ", doubleDefault: " << ::android::internal::ToString(doubleDefault);
    os << ", checkDoubleFromFloat: " << ::android::internal::ToString(checkDoubleFromFloat);
    os << ", checkStringArray1: " << ::android::internal::ToString(checkStringArray1);
    os << ", checkStringArray2: " << ::android::internal::ToString(checkStringArray2);
    os << ", int32_min: " << ::android::internal::ToString(int32_min);
    os << ", int32_max: " << ::android::internal::ToString(int32_max);
    os << ", int64_max: " << ::android::internal::ToString(int64_max);
    os << ", hexInt32_neg_1: " << ::android::internal::ToString(hexInt32_neg_1);
    os << ", ibinder: " << ::android::internal::ToString(ibinder);
    os << ", int8_1: " << ::android::internal::ToString(int8_1);
    os << ", int32_1: " << ::android::internal::ToString(int32_1);
    os << ", int64_1: " << ::android::internal::ToString(int64_1);
    os << ", hexInt32_pos_1: " << ::android::internal::ToString(hexInt32_pos_1);
    os << ", hexInt64_pos_1: " << ::android::internal::ToString(hexInt64_pos_1);
    os << ", const_exprs_1: " << ::android::internal::ToString(const_exprs_1);
    os << ", const_exprs_2: " << ::android::internal::ToString(const_exprs_2);
    os << ", const_exprs_3: " << ::android::internal::ToString(const_exprs_3);
    os << ", const_exprs_4: " << ::android::internal::ToString(const_exprs_4);
    os << ", const_exprs_5: " << ::android::internal::ToString(const_exprs_5);
    os << ", const_exprs_6: " << ::android::internal::ToString(const_exprs_6);
    os << ", const_exprs_7: " << ::android::internal::ToString(const_exprs_7);
    os << ", const_exprs_8: " << ::android::internal::ToString(const_exprs_8);
    os << ", const_exprs_9: " << ::android::internal::ToString(const_exprs_9);
    os << ", const_exprs_10: " << ::android::internal::ToString(const_exprs_10);
    os << ", addString1: " << ::android::internal::ToString(addString1);
    os << ", addString2: " << ::android::internal::ToString(addString2);
    os << ", shouldSetBit0AndBit2: " << ::android::internal::ToString(shouldSetBit0AndBit2);
    os << ", u: " << ::android::internal::ToString(u);
    os << ", shouldBeConstS1: " << ::android::internal::ToString(shouldBeConstS1);
    os << ", defaultWithFoo: " << ::android::internal::ToString(defaultWithFoo);
    os << "}";
    return os.str();
  }
};  // class StructuredParcelable
}  // namespace tests
}  // namespace aidl
}  // namespace android<|MERGE_RESOLUTION|>--- conflicted
+++ resolved
@@ -73,30 +73,11 @@
   int64_t int64_max = 9223372036854775807L;
   int32_t hexInt32_neg_1 = -1;
   ::android::sp<::android::IBinder> ibinder;
-<<<<<<< HEAD
   ::std::vector<uint8_t> int8_1 = {1, 1, 1, 1, 1};
   ::std::vector<int32_t> int32_1 = {1, 1, 1, 1, 1, 1, 1, 1, 1, 1, 1, 1, 1, 1, 1, 1, 1, 1, 1, 1, 1, 1, 1, 1, 1, 1, 1, 1, 1, 1, 1, 1, 1, 1, 1, 1, 1, 1, 1, 1, 1, 1, 1, 1, 1, 1, 1, 1, 1, 1, 1, 1, 1, 1, 1, 1, 1};
   ::std::vector<int64_t> int64_1 = {1L, 1L, 1L, 1L, 1L, 1L, 1L, 1L, 1L, 1L};
   int32_t hexInt32_pos_1 = 1;
   int32_t hexInt64_pos_1 = 1;
-  ::android::aidl::tests::ConstantExpressionEnum const_exprs_1;
-  ::android::aidl::tests::ConstantExpressionEnum const_exprs_2;
-  ::android::aidl::tests::ConstantExpressionEnum const_exprs_3;
-  ::android::aidl::tests::ConstantExpressionEnum const_exprs_4;
-  ::android::aidl::tests::ConstantExpressionEnum const_exprs_5;
-  ::android::aidl::tests::ConstantExpressionEnum const_exprs_6;
-  ::android::aidl::tests::ConstantExpressionEnum const_exprs_7;
-  ::android::aidl::tests::ConstantExpressionEnum const_exprs_8;
-  ::android::aidl::tests::ConstantExpressionEnum const_exprs_9;
-  ::android::aidl::tests::ConstantExpressionEnum const_exprs_10;
-  ::std::string addString1 = "hello world!";
-  ::std::string addString2 = "The quick brown fox jumps over the lazy dog.";
-  int32_t shouldSetBit0AndBit2 = 0;
-=======
-  ::std::vector<int32_t> int32_1 = ::std::vector<int32_t>({1, 1, 1, 1, 1, 1, 1, 1, 1, 1, 1, 1, 1, 1, 1, 1, 1, 1, 1, 1, 1, 1, 1, 1, 1, 1, 1, 1, 1, 1, 1, 1, 1, 1, 1, 1, 1, 1, 1, 1, 1, 1, 1, 1, 1, 1, 1, 1, 1, 1, 1, 1, 1, 1, 1, 1, 1});
-  ::std::vector<int64_t> int64_1 = ::std::vector<int64_t>({1L, 1L, 1L, 1L, 1L, 1L, 1L, 1L, 1L, 1L});
-  int32_t hexInt32_pos_1 = int32_t(1);
-  int32_t hexInt64_pos_1 = int32_t(1);
   ::android::aidl::tests::ConstantExpressionEnum const_exprs_1 = ::android::aidl::tests::ConstantExpressionEnum(0);
   ::android::aidl::tests::ConstantExpressionEnum const_exprs_2 = ::android::aidl::tests::ConstantExpressionEnum(0);
   ::android::aidl::tests::ConstantExpressionEnum const_exprs_3 = ::android::aidl::tests::ConstantExpressionEnum(0);
@@ -107,10 +88,9 @@
   ::android::aidl::tests::ConstantExpressionEnum const_exprs_8 = ::android::aidl::tests::ConstantExpressionEnum(0);
   ::android::aidl::tests::ConstantExpressionEnum const_exprs_9 = ::android::aidl::tests::ConstantExpressionEnum(0);
   ::android::aidl::tests::ConstantExpressionEnum const_exprs_10 = ::android::aidl::tests::ConstantExpressionEnum(0);
-  ::std::string addString1 = ::std::string("hello world!");
-  ::std::string addString2 = ::std::string("The quick brown fox jumps over the lazy dog.");
-  int32_t shouldSetBit0AndBit2 = int32_t(0);
->>>>>>> 93ba56fd
+  ::std::string addString1 = "hello world!";
+  ::std::string addString2 = "The quick brown fox jumps over the lazy dog.";
+  int32_t shouldSetBit0AndBit2 = 0;
   ::std::optional<::android::aidl::tests::Union> u;
   ::std::optional<::android::aidl::tests::Union> shouldBeConstS1;
   ::android::aidl::tests::IntEnum defaultWithFoo = ::android::aidl::tests::IntEnum::FOO;
