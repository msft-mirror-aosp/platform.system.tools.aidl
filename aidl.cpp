/*
 * Copyright (C) 2015, The Android Open Source Project
 *
 * Licensed under the Apache License, Version 2.0 (the "License");
 * you may not use this file except in compliance with the License.
 * You may obtain a copy of the License at
 *
 *     http://www.apache.org/licenses/LICENSE-2.0
 *
 * Unless required by applicable law or agreed to in writing, software
 * distributed under the License is distributed on an "AS IS" BASIS,
 * WITHOUT WARRANTIES OR CONDITIONS OF ANY KIND, either express or implied.
 * See the License for the specific language governing permissions and
 * limitations under the License.
 */

#include "aidl.h"

#include <fcntl.h>
#include <stdio.h>
#include <stdlib.h>
#include <string.h>
#include <sys/param.h>
#include <sys/stat.h>
#include <unistd.h>
#include <algorithm>
#include <iostream>
#include <map>
#include <memory>

#ifdef _WIN32
#include <io.h>
#include <direct.h>
#include <sys/stat.h>
#endif

#include <android-base/strings.h>

#include "aidl_language.h"
#include "aidl_typenames.h"
#include "generate_aidl_mappings.h"
#include "generate_cpp.h"
#include "generate_java.h"
#include "generate_ndk.h"
#include "import_resolver.h"
#include "logging.h"
#include "options.h"
#include "os.h"

#ifndef O_BINARY
#  define O_BINARY  0
#endif

using android::base::Join;
using android::base::Split;
using std::cerr;
using std::endl;
using std::set;
using std::string;
using std::unique_ptr;
using std::vector;

namespace android {
namespace aidl {
namespace {

// Copied from android.is.IBinder.[FIRST|LAST]_CALL_TRANSACTION
const int kFirstCallTransaction = 1;
const int kLastCallTransaction = 0x00ffffff;

// Following IDs are all offsets from  kFirstCallTransaction

// IDs for meta transactions. Most of the meta transactions are implemented in
// the framework side (Binder.java or Binder.cpp). But these are the ones that
// are auto-implemented by the AIDL compiler.
const int kFirstMetaMethodId = kLastCallTransaction - kFirstCallTransaction;
const int kGetInterfaceVersionId = kFirstMetaMethodId;
// Additional meta transactions implemented by AIDL should use
// kFirstMetaMethodId -1, -2, ...and so on.

// Reserve 100 IDs for meta methods, which is more than enough. If we don't reserve,
// in the future, a newly added meta transaction ID will have a chance to
// collide with the user-defined methods that were added in the past. So,
// let's prevent users from using IDs in this range from the beginning.
const int kLastMetaMethodId = kFirstMetaMethodId - 99;

// Range of IDs that is allowed for user-defined methods.
const int kMinUserSetMethodId = 0;
const int kMaxUserSetMethodId = kLastMetaMethodId - 1;

bool check_filename(const std::string& filename, const AidlDefinedType& defined_type) {
    const char* p;
    string expected;
    string fn;
    size_t len;
    bool valid = false;

    if (!IoDelegate::GetAbsolutePath(filename, &fn)) {
      return false;
    }

    const std::string package = defined_type.GetPackage();
    if (!package.empty()) {
        expected = package;
        expected += '.';
    }

    len = expected.length();
    for (size_t i=0; i<len; i++) {
        if (expected[i] == '.') {
            expected[i] = OS_PATH_SEPARATOR;
        }
    }

    const std::string name = defined_type.GetName();
    expected.append(name, 0, name.find('.'));

    expected += ".aidl";

    len = fn.length();
    valid = (len >= expected.length());

    if (valid) {
        p = fn.c_str() + (len - expected.length());

#ifdef _WIN32
        if (OS_PATH_SEPARATOR != '/') {
            // Input filename under cygwin most likely has / separators
            // whereas the expected string uses \\ separators. Adjust
            // them accordingly.
          for (char *c = const_cast<char *>(p); *c; ++c) {
                if (*c == '/') *c = OS_PATH_SEPARATOR;
            }
        }
#endif

        // aidl assumes case-insensitivity on Mac Os and Windows.
#if defined(__linux__)
        valid = (expected == p);
#else
        valid = !strcasecmp(expected.c_str(), p);
#endif
    }

    if (!valid) {
      AIDL_ERROR(defined_type) << name << " should be declared in a file called " << expected;
    }

    return valid;
}

bool write_dep_file(const Options& options, const AidlDefinedType& defined_type,
                    const vector<string>& imports, const IoDelegate& io_delegate,
                    const string& input_file, const string& output_file) {
  string dep_file_name = options.DependencyFile();
  if (dep_file_name.empty() && options.AutoDepFile()) {
    dep_file_name = output_file + ".d";
  }

  if (dep_file_name.empty()) {
    return true;  // nothing to do
  }

  CodeWriterPtr writer = io_delegate.GetCodeWriter(dep_file_name);
  if (!writer) {
    LOG(ERROR) << "Could not open dependency file: " << dep_file_name;
    return false;
  }

  vector<string> source_aidl = {input_file};
  for (const auto& import : imports) {
    source_aidl.push_back(import);
  }

  // Encode that the output file depends on aidl input files.
  if (defined_type.AsUnstructuredParcelable() != nullptr &&
      options.TargetLanguage() == Options::Language::JAVA) {
    // Legacy behavior. For parcelable declarations in Java, don't emit output file as
    // the dependency target. b/141372861
    writer->Write(" : \\\n");
  } else {
    writer->Write("%s : \\\n", output_file.c_str());
  }
  writer->Write("  %s", Join(source_aidl, " \\\n  ").c_str());
  writer->Write("\n");

  if (!options.DependencyFileNinja()) {
    writer->Write("\n");
    // Output "<input_aidl_file>: " so make won't fail if the input .aidl file
    // has been deleted, moved or renamed in incremental build.
    for (const auto& src : source_aidl) {
      writer->Write("%s :\n", src.c_str());
    }
  }

  if (options.IsCppOutput()) {
    if (!options.DependencyFileNinja()) {
      using ::android::aidl::cpp::ClassNames;
      using ::android::aidl::cpp::HeaderFile;
      vector<string> headers;
      for (ClassNames c : {ClassNames::CLIENT, ClassNames::SERVER, ClassNames::RAW}) {
        headers.push_back(options.OutputHeaderDir() +
                          HeaderFile(defined_type, c, false /* use_os_sep */));
      }

      writer->Write("\n");

      // Generated headers also depend on the source aidl files.
      writer->Write("%s : \\\n    %s\n", Join(headers, " \\\n    ").c_str(),
                    Join(source_aidl, " \\\n    ").c_str());
    }
  }

  return true;
}

string generate_outputFileName(const Options& options, const AidlDefinedType& defined_type) {
  // create the path to the destination folder based on the
  // defined_type package name
  string result = options.OutputDir();

  string package = defined_type.GetPackage();
  size_t len = package.length();
  for (size_t i = 0; i < len; i++) {
    if (package[i] == '.') {
      package[i] = OS_PATH_SEPARATOR;
    }
  }

  result += package;

  // add the filename by replacing the .aidl extension to .java
  const string& name = defined_type.GetName();
  result += OS_PATH_SEPARATOR;
  result.append(name, 0, name.find('.'));
  if (options.TargetLanguage() == Options::Language::JAVA) {
    result += ".java";
  } else if (options.IsCppOutput()) {
    result += ".cpp";
  } else {
    LOG(FATAL) << "Should not reach here" << endl;
    return "";
  }

  return result;
}

bool check_and_assign_method_ids(const std::vector<std::unique_ptr<AidlMethod>>& items) {
  // Check whether there are any methods with manually assigned id's and any
  // that are not. Either all method id's must be manually assigned or all of
  // them must not. Also, check for uplicates of user set ID's and that the
  // ID's are within the proper bounds.
  set<int> usedIds;
  bool hasUnassignedIds = false;
  bool hasAssignedIds = false;
  int newId = kMinUserSetMethodId;
  for (const auto& item : items) {
    // However, meta transactions that are added by the AIDL compiler are
    // exceptions. They have fixed IDs but allowed to be with user-defined
    // methods having auto-assigned IDs. This is because the Ids of the meta
    // transactions must be stable during the entire lifetime of an interface.
    // In other words, their IDs must be the same even when new user-defined
    // methods are added.
    if (!item->IsUserDefined()) {
      continue;
    }
    if (item->HasId()) {
      hasAssignedIds = true;
    } else {
      item->SetId(newId++);
      hasUnassignedIds = true;
    }

    if (hasAssignedIds && hasUnassignedIds) {
      AIDL_ERROR(item) << "You must either assign id's to all methods or to none of them.";
      return false;
    }

    // Ensure that the user set id is not duplicated.
    if (usedIds.find(item->GetId()) != usedIds.end()) {
      // We found a duplicate id, so throw an error.
      AIDL_ERROR(item) << "Found duplicate method id (" << item->GetId() << ") for method "
                       << item->GetName();
      return false;
    }
    usedIds.insert(item->GetId());

    // Ensure that the user set id is within the appropriate limits
    if (item->GetId() < kMinUserSetMethodId || item->GetId() > kMaxUserSetMethodId) {
      AIDL_ERROR(item) << "Found out of bounds id (" << item->GetId() << ") for method "
                       << item->GetName() << ". Value for id must be between "
                       << kMinUserSetMethodId << " and " << kMaxUserSetMethodId << " inclusive.";
      return false;
    }
  }

  return true;
}

// TODO: Remove this in favor of using the YACC parser b/25479378
bool ParsePreprocessedLine(const string& line, string* decl,
                           vector<string>* package, string* class_name) {
  // erase all trailing whitespace and semicolons
  const size_t end = line.find_last_not_of(" ;\t");
  if (end == string::npos) {
    return false;
  }
  if (line.rfind(';', end) != string::npos) {
    return false;
  }

  decl->clear();
  string type;
  vector<string> pieces = Split(line.substr(0, end + 1), " \t");
  for (const string& piece : pieces) {
    if (piece.empty()) {
      continue;
    }
    if (decl->empty()) {
      *decl = std::move(piece);
    } else if (type.empty()) {
      type = std::move(piece);
    } else {
      return false;
    }
  }

  // Note that this logic is absolutely wrong.  Given a parcelable
  // org.some.Foo.Bar, the class name is Foo.Bar, but this code will claim that
  // the class is just Bar.  However, this was the way it was done in the past.
  //
  // See b/17415692
  size_t dot_pos = type.rfind('.');
  if (dot_pos != string::npos) {
    *class_name = type.substr(dot_pos + 1);
    *package = Split(type.substr(0, dot_pos), ".");
  } else {
    *class_name = type;
    package->clear();
  }

  return true;
}

}  // namespace

namespace internals {

bool parse_preprocessed_file(const IoDelegate& io_delegate, const string& filename,
                             AidlTypenames* typenames) {
  bool success = true;
  unique_ptr<LineReader> line_reader = io_delegate.GetLineReader(filename);
  if (!line_reader) {
    LOG(ERROR) << "cannot open preprocessed file: " << filename;
    success = false;
    return success;
  }

  string line;
  unsigned lineno = 1;
  for ( ; line_reader->ReadLine(&line); ++lineno) {
    if (line.empty() || line.compare(0, 2, "//") == 0) {
      // skip comments and empty lines
      continue;
    }

    string decl;
    vector<string> package;
    string class_name;
    if (!ParsePreprocessedLine(line, &decl, &package, &class_name)) {
      success = false;
      break;
    }

    AidlLocation::Point point = {.line = lineno, .column = 0 /*column*/};
    AidlLocation location = AidlLocation(filename, point, point);

    if (decl == "parcelable") {
      // ParcelFileDescriptor is treated as a built-in type, but it's also in the framework.aidl.
      // So aidl should ignore built-in types in framework.aidl to prevent duplication.
      // (b/130899491)
      if (AidlTypenames::IsBuiltinTypename(class_name)) {
        continue;
      }
      AidlParcelable* doc = new AidlParcelable(
          location, new AidlQualifiedName(location, class_name, ""), package, "" /* comments */);
      typenames->AddPreprocessedType(unique_ptr<AidlParcelable>(doc));
    } else if (decl == "structured_parcelable") {
      auto temp = new std::vector<std::unique_ptr<AidlVariableDeclaration>>();
      AidlStructuredParcelable* doc =
          new AidlStructuredParcelable(location, new AidlQualifiedName(location, class_name, ""),
                                       package, "" /* comments */, temp);
      typenames->AddPreprocessedType(unique_ptr<AidlStructuredParcelable>(doc));
    } else if (decl == "interface") {
      auto temp = new std::vector<std::unique_ptr<AidlMember>>();
      AidlInterface* doc = new AidlInterface(location, class_name, "", false, temp, package);
      typenames->AddPreprocessedType(unique_ptr<AidlInterface>(doc));
    } else {
      success = false;
      break;
    }
  }
  if (!success) {
    LOG(ERROR) << filename << ':' << lineno
               << " malformed preprocessed file line: '" << line << "'";
  }

  return success;
}

AidlError load_and_validate_aidl(const std::string& input_file_name, const Options& options,
                                 const IoDelegate& io_delegate, AidlTypenames* typenames,
                                 vector<AidlDefinedType*>* defined_types,
                                 vector<string>* imported_files) {
  AidlError err = AidlError::OK;

  //////////////////////////////////////////////////////////////////////////
  // Loading phase
  //////////////////////////////////////////////////////////////////////////

  // Parse the main input file
  std::unique_ptr<Parser> main_parser = Parser::Parse(input_file_name, io_delegate, *typenames);
  if (main_parser == nullptr) {
    return AidlError::PARSE_ERROR;
  }
  int num_interfaces_or_structured_parcelables = 0;
  for (AidlDefinedType* type : main_parser->GetDefinedTypes()) {
    if (type->AsInterface() != nullptr || type->AsStructuredParcelable() != nullptr) {
      num_interfaces_or_structured_parcelables++;
    }
  }
  if (num_interfaces_or_structured_parcelables > 1) {
    AIDL_ERROR(input_file_name) << "You must declare only one type per a file.";
    return AidlError::BAD_TYPE;
  }

  // Import the preprocessed file
  for (const string& s : options.PreprocessedFiles()) {
    if (!parse_preprocessed_file(io_delegate, s, typenames)) {
      err = AidlError::BAD_PRE_PROCESSED_FILE;
    }
  }
  if (err != AidlError::OK) {
    return err;
  }

  // Find files to import and parse them
  vector<string> import_paths;
  ImportResolver import_resolver{io_delegate, input_file_name, options.ImportDirs(),
                                 options.InputFiles()};

  set<string> type_from_import_statements;
  for (const auto& import : main_parser->GetImports()) {
    if (!AidlTypenames::IsBuiltinTypename(import->GetNeededClass())) {
      type_from_import_statements.emplace(import->GetNeededClass());
    }
  }

  // When referencing a type using fully qualified name it should be imported
  // without the import statement. To support that, add all unresolved
  // typespecs encountered during the parsing to the import_candidates list.
  // Note that there is no guarantee that the typespecs are all fully qualified.
  // It will be determined by calling FindImportFile().
  set<string> unresolved_types;
  for (const auto type : main_parser->GetUnresolvedTypespecs()) {
    if (!AidlTypenames::IsBuiltinTypename(type->GetName())) {
      unresolved_types.emplace(type->GetName());
    }
  }
  set<string> import_candidates(type_from_import_statements);
  import_candidates.insert(unresolved_types.begin(), unresolved_types.end());
  for (const auto& import : import_candidates) {
    if (typenames->IsIgnorableImport(import)) {
      // There are places in the Android tree where an import doesn't resolve,
      // but we'll pick the type up through the preprocessed types.
      // This seems like an error, but legacy support demands we support it...
      continue;
    }
    string import_path = import_resolver.FindImportFile(import);
    if (import_path.empty()) {
      if (type_from_import_statements.find(import) != type_from_import_statements.end()) {
        // Complain only when the import from the import statement has failed.
        AIDL_ERROR(import) << "couldn't find import for class " << import;
        err = AidlError::BAD_IMPORT;
      }
      continue;
    }

    import_paths.emplace_back(import_path);

    std::unique_ptr<Parser> import_parser = Parser::Parse(import_path, io_delegate, *typenames);
    if (import_parser == nullptr) {
      cerr << "error while importing " << import_path << " for " << import << endl;
      err = AidlError::BAD_IMPORT;
      continue;
    }
  }
  if (err != AidlError::OK) {
    return err;
  }

  for (const auto& imported_file : options.ImportFiles()) {
    import_paths.emplace_back(imported_file);

    std::unique_ptr<Parser> import_parser = Parser::Parse(imported_file, io_delegate, *typenames);
    if (import_parser == nullptr) {
      AIDL_ERROR(imported_file) << "error while importing " << imported_file;
      err = AidlError::BAD_IMPORT;
      continue;
    }
  }
  if (err != AidlError::OK) {
    return err;
  }
  const bool is_check_api = options.GetTask() == Options::Task::CHECK_API;

  // Resolve the unresolved type references found from the input file
  if (!is_check_api && !main_parser->Resolve()) {
    // Resolution is not need for check api because all typespecs are
    // using fully qualified names.
    return AidlError::BAD_TYPE;
  }

  typenames->IterateTypes([&](const AidlDefinedType& type) {
    AidlEnumDeclaration* enum_decl = const_cast<AidlEnumDeclaration*>(type.AsEnumDeclaration());
    if (enum_decl != nullptr) {
      // BackingType is filled in for all known enums, including imported enums,
      // because other types that may use enums, such as Interface or
      // StructuredParcelable, need to know the enum BackingType when
      // generating code.
      if (auto backing_type = enum_decl->BackingType(*typenames); backing_type != nullptr) {
        enum_decl->SetBackingType(std::unique_ptr<const AidlTypeSpecifier>(backing_type));
      } else {
        // Default to byte type for enums.
        auto byte_type =
            std::make_unique<AidlTypeSpecifier>(AIDL_LOCATION_HERE, "byte", false, nullptr, "");
        byte_type->Resolve(*typenames);
        enum_decl->SetBackingType(std::move(byte_type));
      }

      enum_decl->Autofill();
    }
  });

  //////////////////////////////////////////////////////////////////////////
  // Validation phase
  //////////////////////////////////////////////////////////////////////////

  // For legacy reasons, by default, compiling an unstructured parcelable (which contains no output)
  // is allowed. This must not be returned as an error until the very end of this procedure since
  // this may be considered a success, and we should first check that there are not other, more
  // serious failures.
  bool contains_unstructured_parcelable = false;

  const int num_defined_types = main_parser->GetDefinedTypes().size();
  for (const auto defined_type : main_parser->GetDefinedTypes()) {
    CHECK(defined_type != nullptr);

    // Language specific validation
    if (!defined_type->LanguageSpecificCheckValid(options.TargetLanguage())) {
      return AidlError::BAD_TYPE;
    }

    AidlParcelable* unstructuredParcelable = defined_type->AsUnstructuredParcelable();
    if (unstructuredParcelable != nullptr) {
      if (!unstructuredParcelable->CheckValid(*typenames)) {
        return AidlError::BAD_TYPE;
      }
      bool isStable = unstructuredParcelable->IsStableParcelable();
      if (options.IsStructured() && !isStable) {
        AIDL_ERROR(unstructuredParcelable)
            << "Cannot declared parcelable in a --structured interface. Parcelable must be defined "
               "in AIDL directly.";
        return AidlError::NOT_STRUCTURED;
      }
      if (options.FailOnParcelable()) {
        AIDL_ERROR(unstructuredParcelable)
            << "Refusing to generate code with unstructured parcelables. Declared parcelables "
               "should be in their own file and/or cannot be used with --structured interfaces.";
        // Continue parsing for more errors
      }

      contains_unstructured_parcelable = true;
      continue;
    }

    if (defined_type->IsVintfStability() &&
        (options.GetStability() != Options::Stability::VINTF || !options.IsStructured())) {
      AIDL_ERROR(defined_type)
          << "Must compile @VintfStability type w/ aidl_interface 'stability: \"vintf\"'";
      return AidlError::NOT_STRUCTURED;
    }

    // Ensure that a type is either an interface, structured parcelable, or
    // enum.
    AidlInterface* interface = defined_type->AsInterface();
    AidlStructuredParcelable* parcelable = defined_type->AsStructuredParcelable();
    AidlEnumDeclaration* enum_decl = defined_type->AsEnumDeclaration();
    CHECK(!!interface + !!parcelable + !!enum_decl == 1);

    // Ensure that foo.bar.IFoo is defined in <some_path>/foo/bar/IFoo.aidl
    if (num_defined_types == 1 && !check_filename(input_file_name, *defined_type)) {
      return AidlError::BAD_PACKAGE;
    }

    // Check the referenced types in parsed_doc to make sure we've imported them
    if (!is_check_api) {
      // No need to do this for check api because all typespecs are already
      // using fully qualified name and we don't import in AIDL files.
      if (!defined_type->CheckValid(*typenames)) {
        return AidlError::BAD_TYPE;
      }
    }

    if (interface != nullptr) {
      // add the meta-method 'int getInterfaceVersion()' if version is specified.
      if (options.Version() > 0) {
        AidlTypeSpecifier* ret =
            new AidlTypeSpecifier(AIDL_LOCATION_HERE, "int", false, nullptr, "");
        ret->Resolve(*typenames);
        vector<unique_ptr<AidlArgument>>* args = new vector<unique_ptr<AidlArgument>>();
        AidlMethod* method =
            new AidlMethod(AIDL_LOCATION_HERE, false, ret, "getInterfaceVersion", args, "",
                           kGetInterfaceVersionId, false /* is_user_defined */);
        interface->GetMutableMethods().emplace_back(method);
      }
      if (!check_and_assign_method_ids(interface->GetMethods())) {
        return AidlError::BAD_METHOD_ID;
      }

      // Verify and resolve the constant declarations
      for (const auto& constant : interface->GetConstantDeclarations()) {
        switch (constant->GetValue().GetType()) {
          case AidlConstantValue::Type::STRING:    // fall-through
          case AidlConstantValue::Type::INT8:      // fall-through
          case AidlConstantValue::Type::INT32:     // fall-through
          case AidlConstantValue::Type::INT64:     // fall-through
          case AidlConstantValue::Type::FLOATING:  // fall-through
          case AidlConstantValue::Type::UNARY:     // fall-through
          case AidlConstantValue::Type::BINARY: {
            bool success = constant->CheckValid(*typenames);
            if (!success) {
              return AidlError::BAD_TYPE;
            }
            if (constant->ValueString(cpp::ConstantValueDecorator).empty()) {
              return AidlError::BAD_TYPE;
            }
            break;
          }
          default:
            LOG(FATAL) << "Unrecognized constant type: "
                       << static_cast<int>(constant->GetValue().GetType());
            break;
        }
      }
    }
  }

  typenames->IterateTypes([&](const AidlDefinedType& type) {
    if (options.IsStructured() && type.AsUnstructuredParcelable() != nullptr &&
        !type.AsUnstructuredParcelable()->IsStableParcelable()) {
      err = AidlError::NOT_STRUCTURED;
      LOG(ERROR) << type.GetCanonicalName()
                 << " is not structured, but this is a structured interface.";
    }
    if (options.GetStability() == Options::Stability::VINTF && !type.IsVintfStability()) {
      err = AidlError::NOT_STRUCTURED;
      LOG(ERROR) << type.GetCanonicalName()
                 << " does not have VINTF level stability, but this interface requires it.";
    }
  });

  if (err != AidlError::OK) {
    return err;
  }

  if (defined_types != nullptr) {
    *defined_types = main_parser->GetDefinedTypes();
  }

  if (imported_files != nullptr) {
    *imported_files = import_paths;
  }

  if (contains_unstructured_parcelable) {
    // Considered a success for the legacy case, so this must be returned last.
    return AidlError::FOUND_PARCELABLE;
  }

  return AidlError::OK;
}

} // namespace internals

int compile_aidl(const Options& options, const IoDelegate& io_delegate) {
  const Options::Language lang = options.TargetLanguage();
  for (const string& input_file : options.InputFiles()) {
    AidlTypenames typenames;

    vector<AidlDefinedType*> defined_types;
    vector<string> imported_files;

    AidlError aidl_err = internals::load_and_validate_aidl(
        input_file, options, io_delegate, &typenames, &defined_types, &imported_files);
    bool allowError = aidl_err == AidlError::FOUND_PARCELABLE && !options.FailOnParcelable();
    if (aidl_err != AidlError::OK && !allowError) {
      return 1;
    }

    for (const auto defined_type : defined_types) {
      CHECK(defined_type != nullptr);

      string output_file_name = options.OutputFile();
      // if needed, generate the output file name from the base folder
      if (output_file_name.empty() && !options.OutputDir().empty()) {
        output_file_name = generate_outputFileName(options, *defined_type);
        if (output_file_name.empty()) {
          return 1;
        }
      }

      if (!write_dep_file(options, *defined_type, imported_files, io_delegate, input_file,
                          output_file_name)) {
        return 1;
      }

      bool success = false;
      if (lang == Options::Language::CPP) {
        success =
            cpp::GenerateCpp(output_file_name, options, typenames, *defined_type, io_delegate);
      } else if (lang == Options::Language::NDK) {
        ndk::GenerateNdk(output_file_name, options, typenames, *defined_type, io_delegate);
        success = true;
      } else if (lang == Options::Language::JAVA) {
        if (defined_type->AsUnstructuredParcelable() != nullptr) {
          // Legacy behavior. For parcelable declarations in Java, don't generate output file.
          success = true;
        } else {
          success =
<<<<<<< HEAD
              java::generate_java(output_file_name, defined_type, typenames, io_delegate, options);
=======
              java::generate_java(output_file_name, defined_type, &java_types, io_delegate, options);
>>>>>>> e1c27fbb
        }
      } else {
        LOG(FATAL) << "Should not reach here" << endl;
        return 1;
      }
      if (!success) {
        return 1;
      }
    }
  }
  return 0;
}

bool dump_mappings(const Options& options, const IoDelegate& io_delegate) {
  android::aidl::mappings::SignatureMap all_mappings;
  for (const string& input_file : options.InputFiles()) {
    AidlTypenames typenames;
    vector<AidlDefinedType*> defined_types;
    vector<string> imported_files;

    AidlError aidl_err = internals::load_and_validate_aidl(
        input_file, options, io_delegate, &typenames, &defined_types, &imported_files);
    if (aidl_err != AidlError::OK) {
      LOG(WARNING) << "AIDL file is invalid.\n";
      continue;
    }
    for (const auto defined_type : defined_types) {
      auto mappings = mappings::generate_mappings(defined_type, typenames);
      all_mappings.insert(mappings.begin(), mappings.end());
    }
  }
  std::stringstream mappings_str;
  for (const auto& mapping : all_mappings) {
    mappings_str << mapping.first << "\n" << mapping.second << "\n";
  }
  auto code_writer = io_delegate.GetCodeWriter(options.OutputFile());
  code_writer->Write("%s", mappings_str.str().c_str());
  return true;
}

bool preprocess_aidl(const Options& options, const IoDelegate& io_delegate) {
  unique_ptr<CodeWriter> writer = io_delegate.GetCodeWriter(options.OutputFile());

  for (const auto& file : options.InputFiles()) {
    AidlTypenames typenames;
    std::unique_ptr<Parser> p = Parser::Parse(file, io_delegate, typenames);
    if (p == nullptr) return false;

    for (const auto& defined_type : p->GetDefinedTypes()) {
      if (!writer->Write("%s %s;\n", defined_type->GetPreprocessDeclarationName().c_str(),
                         defined_type->GetCanonicalName().c_str())) {
        return false;
      }
    }
  }

  return writer->Close();
}

static string GetApiDumpPathFor(const AidlDefinedType& defined_type, const Options& options) {
  string package_as_path = Join(Split(defined_type.GetPackage(), "."), OS_PATH_SEPARATOR);
  CHECK(!options.OutputDir().empty() && options.OutputDir().back() == '/');
  return options.OutputDir() + package_as_path + OS_PATH_SEPARATOR + defined_type.GetName() +
         ".aidl";
}

bool dump_api(const Options& options, const IoDelegate& io_delegate) {
  for (const auto& file : options.InputFiles()) {
    AidlTypenames typenames;
    vector<AidlDefinedType*> defined_types;
    if (internals::load_and_validate_aidl(file, options, io_delegate, &typenames, &defined_types,
                                          nullptr) == AidlError::OK) {
      for (const auto type : defined_types) {
        unique_ptr<CodeWriter> writer =
            io_delegate.GetCodeWriter(GetApiDumpPathFor(*type, options));
        if (!type->GetPackage().empty()) {
          (*writer) << "package " << type->GetPackage() << ";\n";
        }
        type->Write(writer.get());
      }
    } else {
      return false;
    }
  }
  return true;
}

}  // namespace aidl
}  // namespace android<|MERGE_RESOLUTION|>--- conflicted
+++ resolved
@@ -46,6 +46,9 @@
 #include "logging.h"
 #include "options.h"
 #include "os.h"
+#include "type_cpp.h"
+#include "type_java.h"
+#include "type_namespace.h"
 
 #ifndef O_BINARY
 #  define O_BINARY  0
@@ -147,6 +150,62 @@
     }
 
     return valid;
+}
+
+bool register_types(const AidlStructuredParcelable* parcel, TypeNamespace* types) {
+  for (const auto& v : parcel->GetFields()) {
+    if (!types->MaybeAddContainerType(v->GetType())) {
+      return false;
+    }
+
+    const ValidatableType* type = types->GetReturnType(v->GetType(), *parcel);
+    if (type == nullptr) {
+      return false;
+    }
+    v->GetMutableType()->SetLanguageType(type);
+  }
+  return true;
+}
+
+bool register_types(const AidlInterface* c, TypeNamespace* types) {
+  for (const auto& m : c->GetMethods()) {
+    if (!types->MaybeAddContainerType(m->GetType())) {
+      return false;
+    }
+
+    const ValidatableType* return_type = types->GetReturnType(m->GetType(), *c);
+
+    if (return_type == nullptr) {
+      return false;
+    }
+    m->GetMutableType()->SetLanguageType(return_type);
+
+    set<string> argument_names;
+
+    int index = 1;
+    for (const auto& arg : m->GetArguments()) {
+      if (!types->MaybeAddContainerType(arg->GetType())) {
+        return false;
+      }
+
+      const ValidatableType* arg_type = types->GetArgType(*arg, index, *c);
+      if (arg_type == nullptr) {
+        return false;
+      }
+      arg->GetMutableType()->SetLanguageType(arg_type);
+    }
+  }
+
+  for (const std::unique_ptr<AidlConstantDeclaration>& constant : c->GetConstantDeclarations()) {
+    AidlTypeSpecifier* specifier = constant->GetMutableType();
+    const ValidatableType* return_type = types->GetReturnType(*specifier, *c);
+    if (return_type == nullptr) {
+      return false;
+    }
+    specifier->SetLanguageType(return_type);
+  }
+
+  return true;
 }
 
 bool write_dep_file(const Options& options, const AidlDefinedType& defined_type,
@@ -253,7 +312,6 @@
   set<int> usedIds;
   bool hasUnassignedIds = false;
   bool hasAssignedIds = false;
-  int newId = kMinUserSetMethodId;
   for (const auto& item : items) {
     // However, meta transactions that are added by the AIDL compiler are
     // exceptions. They have fixed IDs but allowed to be with user-defined
@@ -266,34 +324,40 @@
     }
     if (item->HasId()) {
       hasAssignedIds = true;
+      // Ensure that the user set id is not duplicated.
+      if (usedIds.find(item->GetId()) != usedIds.end()) {
+        // We found a duplicate id, so throw an error.
+        AIDL_ERROR(item) << "Found duplicate method id (" << item->GetId() << ") for method "
+                         << item->GetName();
+        return false;
+      }
+      // Ensure that the user set id is within the appropriate limits
+      if (item->GetId() < kMinUserSetMethodId || item->GetId() > kMaxUserSetMethodId) {
+        AIDL_ERROR(item) << "Found out of bounds id (" << item->GetId() << ") for method "
+                         << item->GetName() << ". Value for id must be between "
+                         << kMinUserSetMethodId << " and " << kMaxUserSetMethodId << " inclusive.";
+        return false;
+      }
+      usedIds.insert(item->GetId());
     } else {
-      item->SetId(newId++);
       hasUnassignedIds = true;
     }
-
     if (hasAssignedIds && hasUnassignedIds) {
       AIDL_ERROR(item) << "You must either assign id's to all methods or to none of them.";
       return false;
     }
-
-    // Ensure that the user set id is not duplicated.
-    if (usedIds.find(item->GetId()) != usedIds.end()) {
-      // We found a duplicate id, so throw an error.
-      AIDL_ERROR(item) << "Found duplicate method id (" << item->GetId() << ") for method "
-                       << item->GetName();
-      return false;
-    }
-    usedIds.insert(item->GetId());
-
-    // Ensure that the user set id is within the appropriate limits
-    if (item->GetId() < kMinUserSetMethodId || item->GetId() > kMaxUserSetMethodId) {
-      AIDL_ERROR(item) << "Found out of bounds id (" << item->GetId() << ") for method "
-                       << item->GetName() << ". Value for id must be between "
-                       << kMinUserSetMethodId << " and " << kMaxUserSetMethodId << " inclusive.";
-      return false;
-    }
-  }
-
+  }
+
+  // In the case that all methods have unassigned id's, set a unique id for them.
+  if (hasUnassignedIds) {
+    int newId = kMinUserSetMethodId;
+    for (const auto& item : items) {
+      assert(newId <= kMaxUserSetMethoId);
+      if (item->IsUserDefined()) {
+        item->SetId(newId++);
+      }
+    }
+  }
   return true;
 }
 
@@ -347,7 +411,7 @@
 namespace internals {
 
 bool parse_preprocessed_file(const IoDelegate& io_delegate, const string& filename,
-                             AidlTypenames* typenames) {
+                             TypeNamespace* types, AidlTypenames& typenames) {
   bool success = true;
   unique_ptr<LineReader> line_reader = io_delegate.GetLineReader(filename);
   if (!line_reader) {
@@ -384,17 +448,20 @@
       }
       AidlParcelable* doc = new AidlParcelable(
           location, new AidlQualifiedName(location, class_name, ""), package, "" /* comments */);
-      typenames->AddPreprocessedType(unique_ptr<AidlParcelable>(doc));
+      types->AddParcelableType(*doc, filename);
+      typenames.AddPreprocessedType(unique_ptr<AidlParcelable>(doc));
     } else if (decl == "structured_parcelable") {
       auto temp = new std::vector<std::unique_ptr<AidlVariableDeclaration>>();
       AidlStructuredParcelable* doc =
           new AidlStructuredParcelable(location, new AidlQualifiedName(location, class_name, ""),
                                        package, "" /* comments */, temp);
-      typenames->AddPreprocessedType(unique_ptr<AidlStructuredParcelable>(doc));
+      types->AddParcelableType(*doc, filename);
+      typenames.AddPreprocessedType(unique_ptr<AidlStructuredParcelable>(doc));
     } else if (decl == "interface") {
       auto temp = new std::vector<std::unique_ptr<AidlMember>>();
       AidlInterface* doc = new AidlInterface(location, class_name, "", false, temp, package);
-      typenames->AddPreprocessedType(unique_ptr<AidlInterface>(doc));
+      types->AddBinderType(*doc, filename);
+      typenames.AddPreprocessedType(unique_ptr<AidlInterface>(doc));
     } else {
       success = false;
       break;
@@ -409,7 +476,7 @@
 }
 
 AidlError load_and_validate_aidl(const std::string& input_file_name, const Options& options,
-                                 const IoDelegate& io_delegate, AidlTypenames* typenames,
+                                 const IoDelegate& io_delegate, TypeNamespace* types,
                                  vector<AidlDefinedType*>* defined_types,
                                  vector<string>* imported_files) {
   AidlError err = AidlError::OK;
@@ -419,24 +486,18 @@
   //////////////////////////////////////////////////////////////////////////
 
   // Parse the main input file
-  std::unique_ptr<Parser> main_parser = Parser::Parse(input_file_name, io_delegate, *typenames);
+  std::unique_ptr<Parser> main_parser =
+      Parser::Parse(input_file_name, io_delegate, types->typenames_);
   if (main_parser == nullptr) {
     return AidlError::PARSE_ERROR;
   }
-  int num_interfaces_or_structured_parcelables = 0;
-  for (AidlDefinedType* type : main_parser->GetDefinedTypes()) {
-    if (type->AsInterface() != nullptr || type->AsStructuredParcelable() != nullptr) {
-      num_interfaces_or_structured_parcelables++;
-    }
-  }
-  if (num_interfaces_or_structured_parcelables > 1) {
-    AIDL_ERROR(input_file_name) << "You must declare only one type per a file.";
+  if (!types->AddDefinedTypes(main_parser->GetDefinedTypes(), input_file_name)) {
     return AidlError::BAD_TYPE;
   }
 
   // Import the preprocessed file
   for (const string& s : options.PreprocessedFiles()) {
-    if (!parse_preprocessed_file(io_delegate, s, typenames)) {
+    if (!parse_preprocessed_file(io_delegate, s, types, types->typenames_)) {
       err = AidlError::BAD_PRE_PROCESSED_FILE;
     }
   }
@@ -470,7 +531,7 @@
   set<string> import_candidates(type_from_import_statements);
   import_candidates.insert(unresolved_types.begin(), unresolved_types.end());
   for (const auto& import : import_candidates) {
-    if (typenames->IsIgnorableImport(import)) {
+    if (types->HasImportType(import)) {
       // There are places in the Android tree where an import doesn't resolve,
       // but we'll pick the type up through the preprocessed types.
       // This seems like an error, but legacy support demands we support it...
@@ -488,12 +549,16 @@
 
     import_paths.emplace_back(import_path);
 
-    std::unique_ptr<Parser> import_parser = Parser::Parse(import_path, io_delegate, *typenames);
+    std::unique_ptr<Parser> import_parser =
+        Parser::Parse(import_path, io_delegate, types->typenames_);
     if (import_parser == nullptr) {
       cerr << "error while importing " << import_path << " for " << import << endl;
       err = AidlError::BAD_IMPORT;
       continue;
     }
+    if (!types->AddDefinedTypes(import_parser->GetDefinedTypes(), import_path)) {
+      return AidlError::BAD_TYPE;
+    }
   }
   if (err != AidlError::OK) {
     return err;
@@ -502,11 +567,15 @@
   for (const auto& imported_file : options.ImportFiles()) {
     import_paths.emplace_back(imported_file);
 
-    std::unique_ptr<Parser> import_parser = Parser::Parse(imported_file, io_delegate, *typenames);
+    std::unique_ptr<Parser> import_parser =
+        Parser::Parse(imported_file, io_delegate, types->typenames_);
     if (import_parser == nullptr) {
       AIDL_ERROR(imported_file) << "error while importing " << imported_file;
       err = AidlError::BAD_IMPORT;
       continue;
+    }
+    if (!types->AddDefinedTypes(import_parser->GetDefinedTypes(), imported_file)) {
+      return AidlError::BAD_TYPE;
     }
   }
   if (err != AidlError::OK) {
@@ -520,31 +589,33 @@
     // using fully qualified names.
     return AidlError::BAD_TYPE;
   }
-
-  typenames->IterateTypes([&](const AidlDefinedType& type) {
-    AidlEnumDeclaration* enum_decl = const_cast<AidlEnumDeclaration*>(type.AsEnumDeclaration());
-    if (enum_decl != nullptr) {
-      // BackingType is filled in for all known enums, including imported enums,
-      // because other types that may use enums, such as Interface or
-      // StructuredParcelable, need to know the enum BackingType when
-      // generating code.
-      if (auto backing_type = enum_decl->BackingType(*typenames); backing_type != nullptr) {
-        enum_decl->SetBackingType(std::unique_ptr<const AidlTypeSpecifier>(backing_type));
-      } else {
-        // Default to byte type for enums.
-        auto byte_type =
-            std::make_unique<AidlTypeSpecifier>(AIDL_LOCATION_HERE, "byte", false, nullptr, "");
-        byte_type->Resolve(*typenames);
-        enum_decl->SetBackingType(std::move(byte_type));
-      }
-
-      enum_decl->Autofill();
-    }
-  });
+  if (!is_check_api) {
+    for (const auto defined_type : main_parser->GetDefinedTypes()) {
+      AidlInterface* interface = defined_type->AsInterface();
+      AidlStructuredParcelable* parcelable = defined_type->AsStructuredParcelable();
+
+      // Link the AIDL type with the type of the target language. This will
+      // be removed when the migration to AidlTypenames is done.
+      defined_type->SetLanguageType(types->GetDefinedType(*defined_type));
+
+      if (interface != nullptr) {
+        if (!register_types(interface, types)) {
+          return AidlError::BAD_TYPE;
+        }
+      }
+      if (parcelable != nullptr) {
+        if (!register_types(parcelable, types)) {
+          return AidlError::BAD_TYPE;
+        }
+      }
+    }
+  }
 
   //////////////////////////////////////////////////////////////////////////
   // Validation phase
   //////////////////////////////////////////////////////////////////////////
+
+  AidlTypenames& typenames = types->typenames_;
 
   // For legacy reasons, by default, compiling an unstructured parcelable (which contains no output)
   // is allowed. This must not be returned as an error until the very end of this procedure since
@@ -555,15 +626,9 @@
   const int num_defined_types = main_parser->GetDefinedTypes().size();
   for (const auto defined_type : main_parser->GetDefinedTypes()) {
     CHECK(defined_type != nullptr);
-
-    // Language specific validation
-    if (!defined_type->LanguageSpecificCheckValid(options.TargetLanguage())) {
-      return AidlError::BAD_TYPE;
-    }
-
     AidlParcelable* unstructuredParcelable = defined_type->AsUnstructuredParcelable();
     if (unstructuredParcelable != nullptr) {
-      if (!unstructuredParcelable->CheckValid(*typenames)) {
+      if (!unstructuredParcelable->CheckValid(typenames)) {
         return AidlError::BAD_TYPE;
       }
       bool isStable = unstructuredParcelable->IsStableParcelable();
@@ -584,19 +649,10 @@
       continue;
     }
 
-    if (defined_type->IsVintfStability() &&
-        (options.GetStability() != Options::Stability::VINTF || !options.IsStructured())) {
-      AIDL_ERROR(defined_type)
-          << "Must compile @VintfStability type w/ aidl_interface 'stability: \"vintf\"'";
-      return AidlError::NOT_STRUCTURED;
-    }
-
-    // Ensure that a type is either an interface, structured parcelable, or
-    // enum.
+    // Ensure that a type is either an interface or a structured parcelable
     AidlInterface* interface = defined_type->AsInterface();
     AidlStructuredParcelable* parcelable = defined_type->AsStructuredParcelable();
-    AidlEnumDeclaration* enum_decl = defined_type->AsEnumDeclaration();
-    CHECK(!!interface + !!parcelable + !!enum_decl == 1);
+    CHECK(interface != nullptr || parcelable != nullptr);
 
     // Ensure that foo.bar.IFoo is defined in <some_path>/foo/bar/IFoo.aidl
     if (num_defined_types == 1 && !check_filename(input_file_name, *defined_type)) {
@@ -607,7 +663,7 @@
     if (!is_check_api) {
       // No need to do this for check api because all typespecs are already
       // using fully qualified name and we don't import in AIDL files.
-      if (!defined_type->CheckValid(*typenames)) {
+      if (!defined_type->CheckValid(typenames)) {
         return AidlError::BAD_TYPE;
       }
     }
@@ -617,7 +673,7 @@
       if (options.Version() > 0) {
         AidlTypeSpecifier* ret =
             new AidlTypeSpecifier(AIDL_LOCATION_HERE, "int", false, nullptr, "");
-        ret->Resolve(*typenames);
+        ret->Resolve(typenames);
         vector<unique_ptr<AidlArgument>>* args = new vector<unique_ptr<AidlArgument>>();
         AidlMethod* method =
             new AidlMethod(AIDL_LOCATION_HERE, false, ret, "getInterfaceVersion", args, "",
@@ -627,49 +683,19 @@
       if (!check_and_assign_method_ids(interface->GetMethods())) {
         return AidlError::BAD_METHOD_ID;
       }
-
-      // Verify and resolve the constant declarations
-      for (const auto& constant : interface->GetConstantDeclarations()) {
-        switch (constant->GetValue().GetType()) {
-          case AidlConstantValue::Type::STRING:    // fall-through
-          case AidlConstantValue::Type::INT8:      // fall-through
-          case AidlConstantValue::Type::INT32:     // fall-through
-          case AidlConstantValue::Type::INT64:     // fall-through
-          case AidlConstantValue::Type::FLOATING:  // fall-through
-          case AidlConstantValue::Type::UNARY:     // fall-through
-          case AidlConstantValue::Type::BINARY: {
-            bool success = constant->CheckValid(*typenames);
-            if (!success) {
-              return AidlError::BAD_TYPE;
-            }
-            if (constant->ValueString(cpp::ConstantValueDecorator).empty()) {
-              return AidlError::BAD_TYPE;
-            }
-            break;
-          }
-          default:
-            LOG(FATAL) << "Unrecognized constant type: "
-                       << static_cast<int>(constant->GetValue().GetType());
-            break;
-        }
-      }
-    }
-  }
-
-  typenames->IterateTypes([&](const AidlDefinedType& type) {
-    if (options.IsStructured() && type.AsUnstructuredParcelable() != nullptr &&
-        !type.AsUnstructuredParcelable()->IsStableParcelable()) {
-      err = AidlError::NOT_STRUCTURED;
-      LOG(ERROR) << type.GetCanonicalName()
-                 << " is not structured, but this is a structured interface.";
-    }
-    if (options.GetStability() == Options::Stability::VINTF && !type.IsVintfStability()) {
-      err = AidlError::NOT_STRUCTURED;
-      LOG(ERROR) << type.GetCanonicalName()
-                 << " does not have VINTF level stability, but this interface requires it.";
-    }
-  });
-
+    }
+  }
+
+  if (options.IsStructured()) {
+    typenames.IterateTypes([&](const AidlDefinedType& type) {
+      if (type.AsUnstructuredParcelable() != nullptr &&
+          !type.AsUnstructuredParcelable()->IsStableParcelable()) {
+        err = AidlError::NOT_STRUCTURED;
+        LOG(ERROR) << type.GetCanonicalName()
+                   << " is not structured, but this is a structured interface.";
+      }
+    });
+  }
   if (err != AidlError::OK) {
     return err;
   }
@@ -695,13 +721,30 @@
 int compile_aidl(const Options& options, const IoDelegate& io_delegate) {
   const Options::Language lang = options.TargetLanguage();
   for (const string& input_file : options.InputFiles()) {
-    AidlTypenames typenames;
+    // Create type namespace that will hold the types identified by the parser.
+    // This two namespaces that are specific to the target language will be
+    // unified to AidlTypenames which is agnostic to the target language.
+    cpp::TypeNamespace cpp_types;
+    cpp_types.Init();
+
+    java::JavaTypeNamespace java_types;
+    java_types.Init();
+
+    TypeNamespace* types;
+    if (options.IsCppOutput()) {
+      types = &cpp_types;
+    } else if (lang == Options::Language::JAVA) {
+      types = &java_types;
+    } else {
+      LOG(FATAL) << "Unsupported target language." << endl;
+      return 1;
+    }
 
     vector<AidlDefinedType*> defined_types;
     vector<string> imported_files;
 
-    AidlError aidl_err = internals::load_and_validate_aidl(
-        input_file, options, io_delegate, &typenames, &defined_types, &imported_files);
+    AidlError aidl_err = internals::load_and_validate_aidl(input_file, options, io_delegate, types,
+                                                           &defined_types, &imported_files);
     bool allowError = aidl_err == AidlError::FOUND_PARCELABLE && !options.FailOnParcelable();
     if (aidl_err != AidlError::OK && !allowError) {
       return 1;
@@ -727,9 +770,10 @@
       bool success = false;
       if (lang == Options::Language::CPP) {
         success =
-            cpp::GenerateCpp(output_file_name, options, typenames, *defined_type, io_delegate);
+            cpp::GenerateCpp(output_file_name, options, cpp_types, *defined_type, io_delegate);
       } else if (lang == Options::Language::NDK) {
-        ndk::GenerateNdk(output_file_name, options, typenames, *defined_type, io_delegate);
+        ndk::GenerateNdk(output_file_name, options, cpp_types.typenames_, *defined_type,
+                         io_delegate);
         success = true;
       } else if (lang == Options::Language::JAVA) {
         if (defined_type->AsUnstructuredParcelable() != nullptr) {
@@ -737,11 +781,7 @@
           success = true;
         } else {
           success =
-<<<<<<< HEAD
-              java::generate_java(output_file_name, defined_type, typenames, io_delegate, options);
-=======
               java::generate_java(output_file_name, defined_type, &java_types, io_delegate, options);
->>>>>>> e1c27fbb
         }
       } else {
         LOG(FATAL) << "Should not reach here" << endl;
@@ -758,18 +798,19 @@
 bool dump_mappings(const Options& options, const IoDelegate& io_delegate) {
   android::aidl::mappings::SignatureMap all_mappings;
   for (const string& input_file : options.InputFiles()) {
-    AidlTypenames typenames;
+    java::JavaTypeNamespace java_types;
+    java_types.Init();
     vector<AidlDefinedType*> defined_types;
     vector<string> imported_files;
 
     AidlError aidl_err = internals::load_and_validate_aidl(
-        input_file, options, io_delegate, &typenames, &defined_types, &imported_files);
+        input_file, options, io_delegate, &java_types, &defined_types, &imported_files);
     if (aidl_err != AidlError::OK) {
       LOG(WARNING) << "AIDL file is invalid.\n";
       continue;
     }
     for (const auto defined_type : defined_types) {
-      auto mappings = mappings::generate_mappings(defined_type, typenames);
+      auto mappings = mappings::generate_mappings(defined_type);
       all_mappings.insert(mappings.begin(), mappings.end());
     }
   }
@@ -810,9 +851,10 @@
 
 bool dump_api(const Options& options, const IoDelegate& io_delegate) {
   for (const auto& file : options.InputFiles()) {
-    AidlTypenames typenames;
+    java::JavaTypeNamespace ns;
+    ns.Init();
     vector<AidlDefinedType*> defined_types;
-    if (internals::load_and_validate_aidl(file, options, io_delegate, &typenames, &defined_types,
+    if (internals::load_and_validate_aidl(file, options, io_delegate, &ns, &defined_types,
                                           nullptr) == AidlError::OK) {
       for (const auto type : defined_types) {
         unique_ptr<CodeWriter> writer =
@@ -829,5 +871,5 @@
   return true;
 }
 
-}  // namespace aidl
-}  // namespace android+}  // namespace android
+}  // namespace aidl